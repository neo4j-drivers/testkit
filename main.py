--- conflicted
+++ resolved
@@ -116,11 +116,7 @@
                            stress_test_)
         for (version_, enterprise_, cluster_, scheme_, stress_test_) in (
             # nightly build of official backwards-compatible version
-<<<<<<< HEAD
-            ("4.3.6",     True,     True,     "neo4j", 60),
-=======
             ("4.3.7",     True,     True,     "neo4j", 60),
->>>>>>> 39910b8b
             # latest version
             ("4.4.0-dev", False,    False,    "bolt",   0),
             ("4.4.0-dev", False,    False,    "neo4j",  0),
