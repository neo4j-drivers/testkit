--- conflicted
+++ resolved
@@ -114,11 +114,7 @@
                            stress_test_)
         for (version_, enterprise_, cluster_, scheme_, stress_test_) in (
             # nightly build of official backwards-compatible version
-<<<<<<< HEAD
-            ("4.3.8",     True,     True,     "neo4j", 60),
-=======
             ("4.3",    True,        True,     "neo4j", 60),
->>>>>>> 278f456c
             # latest version
             ("4.4",    False,       False,    "bolt",   0),
             ("4.4",    False,       False,    "neo4j",  0),
