--- conflicted
+++ resolved
@@ -35,11 +35,7 @@
                 for targ in node_.targets:
                     if isinstance(targ, ast.Tuple):
                         for elts in targ.elts:
-<<<<<<< HEAD
-                            if elts.col_offset > 0:
-=======
                             if elts.col_offset != 0 and not self.problems:
->>>>>>> 2fc71a7b
                                 self.problems.append((
                                     node_.lineno, node_.col_offset,
                                     "PAR002: Dont use parentheses for "
@@ -48,13 +44,6 @@
                             break
 
             for node_tup in ast.iter_child_nodes(node_):
-                if (isinstance(node_tup, ast.Constant)
-                   and not isinstance(node_, ast.Call)):
-                    if (node_.end_col_offset - node_tup.end_col_offset == 1
-                        and isinstance(node_tup.value, int)
-                    ):
-                        self.problems.append((
-                            node_.lineno, node_.col_offset, msg))
                 if isinstance(node_tup, ast.Tuple):
                     if node_tup.end_col_offset - node_.end_col_offset == 0:
                         exceptions.append([node_tup.col_offset,
@@ -68,22 +57,11 @@
                         if val is not False and val != exception:
                             self.problems.append(
                                 (node_.lineno, node_.col_offset, msg))
-                        elif val == exception:
-                            self.vals.remove(val)
                         continue
 
             elif not self.vals:
                 break
 
-<<<<<<< HEAD
-            for exception in self.vals:
-                if exception is False:
-                    continue
-                else:
-                    self.problems.append(
-                        (node_.lineno, node_.col_offset, msg))
-                    break
-=======
             elif not self.problems:
                 for exception in self.vals:
                     if exception is False:
@@ -92,7 +70,6 @@
                         self.problems.append(
                             (node_.lineno, node_.col_offset, msg))
                         break
->>>>>>> 2fc71a7b
 
 
 class Plugin:
@@ -137,10 +114,7 @@
 
 def check_trees(source_code, start_tree, parens_coords):
     """Check if parentheses are redundant.
-<<<<<<< HEAD
-=======
 
->>>>>>> 2fc71a7b
     Replace a pair of parentheses with a blank string and check if the
     resulting AST is still the same.
     """
