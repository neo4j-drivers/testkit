--- conflicted
+++ resolved
@@ -8,20 +8,12 @@
     end_test_suite,
     get_test_result_class,
 )
-<<<<<<< HEAD
-from tests.tls import test_secure_scheme
-from tests.tls import test_self_signed_scheme
-from tests.tls import test_tls_versions
-from tests.tls import test_unsecure_scheme
-
-=======
 from tests.tls import (
-    securescheme,
-    selfsignedscheme,
-    tlsversions,
-    unsecurescheme,
+    test_secure_scheme,
+    test_self_signed_scheme,
+    test_tls_versions,
+    test_unsecure_scheme,
 )
->>>>>>> 39910b8b
 
 loader = unittest.TestLoader()
 
@@ -32,13 +24,8 @@
 tls_suite.addTests(loader.loadTestsFromModule(test_unsecure_scheme))
 
 if __name__ == "__main__":
-<<<<<<< HEAD
-    suiteName = "TLS tests"
-    begin_test_suite(suiteName)
-=======
     suite_name = "TLS tests"
     begin_test_suite(suite_name)
->>>>>>> 39910b8b
     runner = unittest.TextTestRunner(resultclass=get_test_result_class(),
                                      verbosity=100)
     result = runner.run(tls_suite)
