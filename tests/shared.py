"""
Shared utilities for writing tests.

Common between integration tests using Neo4j and stub server.

Uses environment variables for configuration:

TEST_BACKEND_HOST  Hostname of backend, default is localhost
TEST_BACKEND_PORT  Port on backend host, default is 9876
"""

import inspect
import os
import re
import socket
import unittest
import warnings

import ifaddr

from nutkit import protocol
from nutkit.backend import Backend


def get_backend_host_and_port():
    host = os.environ.get("TEST_BACKEND_HOST", "127.0.0.1")
    port = os.environ.get("TEST_BACKEND_PORT", 9876)
    return host, port


def new_backend():
    """Return connection to backend, caller is responsible for closing."""
    host, port = get_backend_host_and_port()
    return Backend(host, port)


def get_ip_addresses(exclude_loopback=True):
    def pick_address(adapter_):
        ip6 = None
        for address_ in adapter_.ips:
            if address_.is_IPv4:
                return address_.ip
            elif ip6 is None:
                ip6 = address_.ip
        return ip6

    ips = []
    for adapter in ifaddr.get_adapters():
        if exclude_loopback:
            name = adapter.nice_name.lower()
            if name == "lo" or "loopback" in name:
                continue
        address = pick_address(adapter)
        if address:
            ips.append(address)

    return ips


def dns_resolve(host_name):
    _, _, ip_addresses = socket.gethostbyname_ex(host_name)
    return ip_addresses


def dns_resolve_single(host_name):
    ips = dns_resolve(host_name)
    if len(ips) != 1:
        raise ValueError("%s resolved to %i instead of 1 IP address"
                         % (host_name, len(ips)))
    return ips[0]


def get_dns_resolved_server_address(server):
    return "%s:%i" % (dns_resolve_single(server.host), server.port)


def driver_feature(*features):
    features = set(features)

    for feature in features:
        if not isinstance(feature, protocol.Feature):
            raise Exception("The arguments must be instances of Feature")

    def get_valid_test_case(*args, **kwargs):
        if not args or not isinstance(args[0], TestkitTestCase):
            raise Exception("Should only decorate TestkitTestCase methods")
        return args[0]

    def driver_feature_decorator(func):
        def wrapper(*args, **kwargs):
            test_case = get_valid_test_case(*args, **kwargs)
            test_case.skip_if_missing_driver_features(*features)
            return func(*args, **kwargs)
        return wrapper
    return driver_feature_decorator


class MemoizedSupplier:
    """Memoize the function it annotates.

    This way the decorated function will always return the
    same value of the first interaction independent of the
    supplied params.
    """

    def __init__(self, func):
        self._func = func
        self._memo = None

    def __call__(self, *args, **kwargs):
        if self._memo is None:
            self._memo = self._func(*args, **kwargs)
        return self._memo


@MemoizedSupplier
def get_driver_features(backend):
    try:
        response = backend.send_and_receive(protocol.GetFeatures())
        if not isinstance(response, protocol.FeatureList):
            raise Exception("Response is not instance of FeatureList")
        raw_features = set(response.features)
        features = set()
        for raw in raw_features:
            features.add(protocol.Feature(raw))
        # TODO: remove this once all drivers manage the TLS feature flags
        #       themselves.
<<<<<<< HEAD
        if get_driver_name() in ["java", "go"]:
            features.add(protocol.Feature.TLS_1_1)
        if get_driver_name() in ["java", "go", "dotnet"]:
            features.add(protocol.Feature.TLS_1_2)
        if get_driver_name() in ["go"]:
            features.add(protocol.Feature.TLS_1_3)
        if get_driver_name() in ["javascript", "go", "dotnet"]:
=======
        if get_driver_name() in ["java"]:
            features.add(protocol.Feature.TLS_1_1)
        if get_driver_name() in ["java", "dotnet"]:
            features.add(protocol.Feature.TLS_1_2)
        if get_driver_name() in ["dotnet"]:
>>>>>>> e8c3a909
            features.add((
                protocol.Feature.BOLT_3_0,
                protocol.Feature.BOLT_4_0,
                protocol.Feature.BOLT_4_1,
                protocol.Feature.BOLT_4_2,
                protocol.Feature.BOLT_4_3,
                protocol.Feature.BOLT_4_4,
            ))
        print("features", features)
        return features
    except (OSError, protocol.BaseError) as e:
        warnings.warn("Could not fetch FeatureList: %s" % e)
        return set()


def get_driver_name():
    return os.environ["TEST_DRIVER_NAME"]


class TestkitTestCase(unittest.TestCase):

    required_features = None

    def setUp(self):
        super().setUp()
        id_ = re.sub(r"^([^\.]+\.)*?tests\.", "", self.id())
        self._backend = new_backend()
        self.addCleanup(self._backend.close)
        self._driver_features = get_driver_features(self._backend)

        if self.required_features:
            self.skip_if_missing_driver_features(*self.required_features)

        response = self._backend.send_and_receive(protocol.StartTest(id_))
        if isinstance(response, protocol.SkipTest):
            self.skipTest(response.reason)

        # TODO: remove this compatibility layer when all drivers are adapted
        if get_driver_name() in ("java", "javascript", "go", "dotnet"):
            for exp, sub in (
                (r"^stub\.bookmarks\.test_bookmarks\.TestBookmarks",
                 "stub.bookmark.Tx"),
                (r"^stub\.disconnects\.test_disconnects\.TestDisconnects.",
                 "stub.disconnected.SessionRunDisconnected."),
                (r"^stub\.iteration\.[^.]+\.TestIterationSessionRun",
                 "stub.iteration.SessionRun"),
                (r"^stub\.iteration\.[^.]+\.TestIterationTxRun",
                 "stub.iteration.TxRun"),
                (r"^stub\.retry\.[^.]+\.", "stub.retry."),
                (r"^stub\.routing\.[^.]+\.", "stub.routing."),
                (r"^stub\.routing\.RoutingV4x1\.", "stub.routing.RoutingV4."),
                (r"^stub\.routing\.RoutingV4x3\.", "stub.routing.Routing."),
                (r"^stub\.session_run_parameters\."
                 r"[^.]+\.TestSessionRunParameters\.",
                 "stub.sessionparameters.SessionRunParameters."),
                (r"^stub\.tx_begin_parameters\.[^.]+\.TestTxBeginParameters\.",
                 "stub.txparameters.TxBeginParameters."),
                (r"^stub\.versions\.[^.]+\.TestProtocolVersions",
                 "stub.versions.ProtocolVersions"),
                (r"^stub\.transport\.[^.]+\.TestTransport\.",
                 "stub.transport.Transport."),
                (r"^stub\.authorization\.[^.]+\.TestAuthorizationV4x3\.",
                 "stub.authorization.AuthorizationTests."),
                (r"^stub\.authorization\.[^.]+\.TestAuthorizationV4x1\.",
                 "stub.authorization.AuthorizationTestsV4."),
                (r"^stub\.authorization\.[^.]+\.TestAuthorizationV3\.",
                 "stub.authorization.AuthorizationTestsV3."),
                (r"^stub\.authorization\.[^.]+\.TestNoRoutingAuthorization\.",
                 "stub.authorization.NoRoutingAuthorizationTests."),
                (r"^stub\.server_side_routing\.test_server_side_routing\."
                 r"TestServerSideRouting\.",
                 "stub.serversiderouting.ServerSideRouting."),
                (r"^neo4j\.test_session_run\.", "neo4j.sessionrun."),
            ):
                id_ = re.sub(exp, sub, id_)
        response = self._backend.send_and_receive(protocol.StartTest(id_))
        if isinstance(response, protocol.SkipTest):
            self.skipTest(response.reason)

        elif not isinstance(response, protocol.RunTest):
            raise Exception("Should be SkipTest or RunTest, "
                            "received {}: {}".format(type(response),
                                                     response))

    def driver_missing_features(self, *features):
        needed = set(features)
        supported = self._driver_features
        return needed - supported

    def driver_supports_features(self, *features):
        return not self.driver_missing_features(*features)

    def _bolt_version_to_feature(self, version):
        if isinstance(version, protocol.Feature):
            return self.driver_supports_features(version)
        elif isinstance(version, str):
            m = re.match(r"\D*(\d+)(?:\D+(\d+))?", version)
            if not m:
                raise ValueError("Invalid bolt version specification")
            version = tuple(map(int, m.groups("0")))
        else:
            version = tuple(version)
        version = tuple(map(str, version))
        if len(version) == 1:
            version = (version[0], "0")
        try:
            return getattr(protocol.Feature, "_".join(("BOLT", *version)))
        except AttributeError:
            raise ValueError("Unknown bolt feature "
                             + "_".join(("BOLT", *version)))

    def driver_supports_bolt(self, version):
        return self.driver_supports_features(
            self._bolt_version_to_feature(version)
        )

    def skip_if_missing_driver_features(self, *features):
        missing = self.driver_missing_features(*features)
        if missing:
            self.skipTest("Needs support for %s" % ", ".join(
                map(str, missing)
            ))

    def skip_if_missing_bolt_support(self, version):
        self.skip_if_missing_driver_features(
            self._bolt_version_to_feature(version)
        )

    def script_path(self, *path):
        base_path = os.path.dirname(inspect.getfile(self.__class__))
        return os.path.join(base_path, "scripts", *path)<|MERGE_RESOLUTION|>--- conflicted
+++ resolved
@@ -125,21 +125,11 @@
             features.add(protocol.Feature(raw))
         # TODO: remove this once all drivers manage the TLS feature flags
         #       themselves.
-<<<<<<< HEAD
-        if get_driver_name() in ["java", "go"]:
-            features.add(protocol.Feature.TLS_1_1)
-        if get_driver_name() in ["java", "go", "dotnet"]:
-            features.add(protocol.Feature.TLS_1_2)
-        if get_driver_name() in ["go"]:
-            features.add(protocol.Feature.TLS_1_3)
-        if get_driver_name() in ["javascript", "go", "dotnet"]:
-=======
         if get_driver_name() in ["java"]:
             features.add(protocol.Feature.TLS_1_1)
         if get_driver_name() in ["java", "dotnet"]:
             features.add(protocol.Feature.TLS_1_2)
         if get_driver_name() in ["dotnet"]:
->>>>>>> e8c3a909
             features.add((
                 protocol.Feature.BOLT_3_0,
                 protocol.Feature.BOLT_4_0,
