--- conflicted
+++ resolved
@@ -10,11 +10,7 @@
 """
 
 
-<<<<<<< HEAD
-=======
-from contextlib import contextmanager
 import enum
->>>>>>> 655211d7
 import functools
 import inspect
 import os
