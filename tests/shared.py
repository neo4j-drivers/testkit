"""
Shared utilities for writing tests.

Common between integration tests using Neo4j and stub server.

Uses environment variables for configuration:

TEST_BACKEND_HOST  Hostname of backend, default is localhost
TEST_BACKEND_PORT  Port on backend host, default is 9876
"""


<<<<<<< HEAD
=======
from contextlib import contextmanager
import functools
>>>>>>> a9ad97ae
import inspect
import os
import re
import socket
import unittest
import warnings
from contextlib import contextmanager

import ifaddr

from nutkit import protocol
from nutkit.backend import Backend


def get_backend_host_and_port():
    host = os.environ.get("TEST_BACKEND_HOST", "127.0.0.1")
    port = int(os.environ.get("TEST_BACKEND_PORT", 9876))
    return host, port


def new_backend():
    """Return connection to backend, caller is responsible for closing."""
    host, port = get_backend_host_and_port()
    return Backend(host, port)


def get_ip_addresses(exclude_loopback=True):
    def pick_address(adapter_):
        ip6 = None
        for address_ in adapter_.ips:
            if address_.is_IPv4:
                return address_.ip
            elif ip6 is None:
                ip6 = address_.ip
        return ip6

    ips = []
    for adapter in ifaddr.get_adapters():
        if exclude_loopback:
            name = adapter.nice_name.lower()
            if name == "lo" or "loopback" in name:
                continue
        address = pick_address(adapter)
        if address:
            ips.append(address)

    return ips


def dns_resolve(host_name):
    _, _, ip_addresses = socket.gethostbyname_ex(host_name)
    return ip_addresses


def dns_resolve_single(host_name):
    ips = dns_resolve(host_name)
    if len(ips) != 1:
        raise ValueError("%s resolved to %i instead of 1 IP address"
                         % (host_name, len(ips)))
    return ips[0]


def get_dns_resolved_server_address(server):
    return "%s:%i" % (dns_resolve_single(server.host), server.port)


def driver_feature(*features):
    features = set(features)

    for feature in features:
        if not isinstance(feature, protocol.Feature):
            raise Exception("The arguments must be instances of Feature")

    def get_valid_test_case(*args, **kwargs):
        if not args or not isinstance(args[0], TestkitTestCase):
            raise Exception("Should only decorate TestkitTestCase methods")
        return args[0]

    def driver_feature_decorator(func):
        @functools.wraps(func)
        def wrapper(*args, **kwargs):
            test_case = get_valid_test_case(*args, **kwargs)
            test_case.skip_if_missing_driver_features(*features)
            return func(*args, **kwargs)
        return wrapper
    return driver_feature_decorator


class MemoizedSupplier:
    """Memoize the function it annotates.

    This way the decorated function will always return the
    same value of the first interaction independent of the
    supplied params.
    """

    def __init__(self, func):
        self._func = func
        self._memo = None

    def __call__(self, *args, **kwargs):
        if self._memo is None:
            self._memo = self._func(*args, **kwargs)
        return self._memo


@MemoizedSupplier
def get_driver_features(backend):
    try:
        response = backend.send_and_receive(protocol.GetFeatures())
        if not isinstance(response, protocol.FeatureList):
            raise Exception("Response is not instance of FeatureList")
        raw_features = set(response.features)
        features = set()
        for raw in raw_features:
            features.add(protocol.Feature(raw))
        # TODO: remove this block once all drivers list this feature
        #       they all support the functionality already
        if get_driver_name() in ["go"]:
            assert protocol.Feature.API_SSL_SCHEMES not in features
            features.add(protocol.Feature.API_SSL_SCHEMES)
        print("features", features)
        return features
    except (OSError, protocol.BaseError) as e:
        warnings.warn(f"Could not fetch FeatureList: {e}")  # noqa: B028
        return set()


def get_driver_name():
    return os.environ["TEST_DRIVER_NAME"]


class TestkitTestCase(unittest.TestCase):

    required_features = None

    def setUp(self):
        super().setUp()
        self._testkit_test_name = id_ = re.sub(
            r"^([^\.]+\.)*?tests\.", "", self.id()
        )
        self._check_subtests = False
        self._backend = new_backend()
        self.addCleanup(self._backend.close)
        self._driver_features = get_driver_features(self._backend)

        if self.required_features:
            self.skip_if_missing_driver_features(*self.required_features)

        response = self._backend.send_and_receive(protocol.StartTest(id_))
        if isinstance(response, protocol.SkipTest):
            self.skipTest(response.reason)
        elif isinstance(response, protocol.RunSubTests):
            self._check_subtests = True
        elif not isinstance(response, protocol.RunTest):
            raise Exception("Should be SkipTest, RunSubTests, or RunTest, "
                            "received {}: {}".format(type(response),
                                                     response))

    def driver_missing_features(self, *features):
        needed = set(features)
        supported = self._driver_features
        return needed - supported

    def driver_supports_features(self, *features):
        return not self.driver_missing_features(*features)

    def _bolt_version_to_feature(self, version):
        if isinstance(version, protocol.Feature):
            return self.driver_supports_features(version)
        elif isinstance(version, str):
            m = re.match(r"\D*(\d+)(?:\D+(\d+))?", version)
            if not m:
                raise ValueError("Invalid bolt version specification")
            version = tuple(map(int, m.groups("0")))
        else:
            version = tuple(version)
        version = tuple(map(str, version))
        if len(version) == 1:
            version = (version[0], "0")
        try:
            return getattr(protocol.Feature, "_".join(("BOLT", *version)))
        except AttributeError:
            raise ValueError("Unknown bolt feature "
                             + "_".join(("BOLT", *version)))

    def driver_supports_bolt(self, version):
        return self.driver_supports_features(
            self._bolt_version_to_feature(version)
        )

    def skip_if_missing_driver_features(self, *features):
        missing = self.driver_missing_features(*features)
        if missing:
            self.skipTest("Needs support for %s" % ", ".join(
                map(str, missing)
            ))

    def skip_if_missing_bolt_support(self, version):
        self.skip_if_missing_driver_features(
            self._bolt_version_to_feature(version)
        )

    def script_path(self, *path):
        base_path = os.path.dirname(inspect.getfile(self.__class__))
        return os.path.join(base_path, "scripts", *path)

    @contextmanager
    def subTest(self, **params):  # noqa: N802
        assert "msg" not in params
        subtest_context = super().subTest(**params)
        with subtest_context:
            if not self._check_subtests:
                yield
                return
            try:
                response = self._backend.send_and_receive(
                    protocol.StartSubTest(self._testkit_test_name, params)
                )
            except Exception as outer_exc:
                try:
                    yield
                finally:
                    raise outer_exc
            # we have to run the subtest, but we don't care for the result
            # if we want to throw or skip (in fact also a throw)
            try:
                yield
            finally:
                if isinstance(response, protocol.SkipTest):
                    # skipping after the fact :/
                    self.skipTest(response.reason)
                elif not isinstance(response, protocol.RunTest):
                    raise Exception("Should be SkipTest, or RunTest, "
                                    "received {}: {}".format(type(response),
                                                             response))<|MERGE_RESOLUTION|>--- conflicted
+++ resolved
@@ -10,11 +10,7 @@
 """
 
 
-<<<<<<< HEAD
-=======
-from contextlib import contextmanager
 import functools
->>>>>>> a9ad97ae
 import inspect
 import os
 import re
