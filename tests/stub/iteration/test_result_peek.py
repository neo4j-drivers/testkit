--- conflicted
+++ resolved
@@ -25,14 +25,11 @@
         elif driver in ["ruby"]:
             self.assertEqual(
                 "Neo4j::Driver::Exceptions::ServiceUnavailableException",
-<<<<<<< HEAD
-                error.errorType)
-=======
                 error.errorType
             )
         elif driver in ["go"]:
             self.assertEqual("ConnectivityError", error.errorType)
->>>>>>> 7d7e6720
+
         elif driver in ["dotnet"]:
             self.assertEqual("ServiceUnavailableError", error.errorType)
         else:
