--- conflicted
+++ resolved
@@ -7,16 +7,6 @@
 
 from ._common import IterationTestBase
 
-<<<<<<< HEAD
-class TestResultSingle(TestkitTestCase):
-
-    required_features = types.Feature.BOLT_4_0,
-
-    def setUp(self):
-        super().setUp()
-        self._server = StubServer(9001)
-=======
->>>>>>> e8c3a909
 
 class TestResultSingle(IterationTestBase):
 
@@ -40,24 +30,6 @@
         else:
             self.fail("no error mapping is defined for %s driver" % driver)
 
-<<<<<<< HEAD
-    @contextmanager
-    def _session(self, script_fn, fetch_size=2, vars_=None):
-        uri = "bolt://%s" % self._server.address
-        driver = Driver(self._backend, uri,
-                        types.AuthorizationToken(scheme="basic", principal="",
-                                                 credentials=""))
-        self._server.start(path=self.script_path("v4x0", script_fn),
-                           vars_=vars_)
-        session = driver.session("w", fetch_size=fetch_size)
-        try:
-            yield session
-            session.close()
-        finally:
-            self._server.reset()
-
-=======
->>>>>>> e8c3a909
     @driver_feature(types.Feature.API_RESULT_SINGLE)
     def test_result_single_with_0_records(self):
         with self._session("yield_0_records.script") as session:
