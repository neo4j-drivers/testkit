from contextlib import contextmanager
import json

from nutkit import protocol as types
from nutkit.frontend import Driver
from tests.shared import (
    driver_feature,
    get_dns_resolved_server_address,
    get_driver_name,
    TestkitTestCase,
)
from tests.stub.shared import StubServer


class TestSummary(TestkitTestCase):
    """Test result summary contents."""

    required_features = types.Feature.BOLT_4_4,
<<<<<<< HEAD
=======

    required_features = types.Feature.BOLT_4_4,
>>>>>>> e8c3a909

    def setUp(self):
        super().setUp()
        self._server = StubServer(9000)

    def tearDown(self):
        self._server.done()
        super().tearDown()

    @contextmanager
    def _get_session(self, script, vars_=None):
        uri = "bolt://%s" % self._server.address
        driver = Driver(self._backend, uri,
                        types.AuthorizationToken("basic", principal="",
                                                 credentials=""))
        self._server.start(path=self.script_path(script), vars_=vars_)
        session = driver.session("w", fetch_size=1000)
        try:
            yield session
        finally:
            session.close()
            driver.close()
            self._server.reset()

    def _assert_counters(self, summary,
                         constraints_added=0, constraints_removed=0,
                         indexes_added=0, indexes_removed=0,
                         labels_added=0, labels_removed=0,
                         nodes_created=0, nodes_deleted=0,
                         properties_set=0,
                         relationships_created=0, relationships_deleted=0,
                         system_updates=0,
                         contains_updates=False,
                         contains_system_updates=False):
        attrs = (
            "constraints_added", "constraints_removed", "indexes_added",
            "indexes_removed", "labels_added", "labels_removed",
            "nodes_created", "nodes_deleted", "properties_set",
            "relationships_created", "relationships_deleted", "system_updates",
            "contains_updates", "contains_system_updates"
        )
        for attr in attrs:
            val = locals()[attr]
            self.assertIsInstance(getattr(summary.counters, attr), type(val))
            self.assertEqual(getattr(summary.counters, attr), val)

    def _get_summary(self, script, vars_=None):
        with self._get_session(script, vars_=vars_) as session:
            result = session.run("RETURN 1 AS n")
            return result.consume()

    @driver_feature(types.Feature.TMP_FULL_SUMMARY)
    def test_server_info(self):
        summary = self._get_summary("empty_summary_type_r.script")
        self.assertEqual(summary.server_info.address,
                         get_dns_resolved_server_address(self._server))
        self.assertEqual(summary.server_info.agent, "Neo4j/4.4.0")
        expected_version = list(map(
            str, self._server.get_negotiated_bolt_version()
        ))
        while len(expected_version) < 2:
            expected_version.append("0")
        expected_version = ".".join(expected_version)
        self.assertEqual(summary.server_info.protocol_version,
                         expected_version)

    @driver_feature(types.Feature.TMP_FULL_SUMMARY)
    def test_database(self):
        summary = self._get_summary("empty_summary_type_r.script")
        self.assertEqual(summary.database, "apple")

    @driver_feature(types.Feature.TMP_FULL_SUMMARY)
    def test_query(self):
        def _test():
            if query_type is not None:
                script_name = "empty_summary_type_%s.script" % query_type
            else:
                script_name = "empty_summary_no_type.script"
            with self._get_session(script_name) as session:
                result = session.run("RETURN 1 AS n",
                                     params={"foo": types.CypherInt(123)})
                summary = result.consume()
            self.assertEqual(summary.query.text, "RETURN 1 AS n")
            self.assertEqual(summary.query.parameters,
                             {"foo": types.CypherInt(123)})
            self.assertEqual(summary.query_type, query_type)

        for query_type in ("r", "w", "rw", "s", None):
            with self.subTest(query_type):
                _test()

    @driver_feature(types.Feature.TMP_FULL_SUMMARY)
    def test_invalid_query_type(self):
        def _test():
            script_name = "empty_summary_type_%s.script" % query_type
            with self._get_session(script_name) as session:
                with self.assertRaises(types.DriverError) as e:
                    result = session.run("RETURN 1 AS n",
                                         params={"foo": types.CypherInt(123)})
                    result.consume()
            if get_driver_name() == "python":
                self.assertEqual(
                    e.exception.errorType,
                    "<class 'neo4j._exceptions.BoltProtocolError'>"
                )

        for query_type in ("wr",):
            with self.subTest(query_type):
                _test()

    @driver_feature(types.Feature.TMP_FULL_SUMMARY)
    def test_times(self):
        summary = self._get_summary("empty_summary_type_r.script")
        self.assertEqual(summary.result_available_after, 2001)
        self.assertEqual(summary.result_consumed_after, 2002)

    @driver_feature(types.Feature.TMP_FULL_SUMMARY)
    def test_no_times(self):
        summary = self._get_summary("no_summary.script")
        self.assertEqual(summary.result_available_after, None)
        self.assertEqual(summary.result_consumed_after, None)

    @driver_feature(types.Feature.TMP_FULL_SUMMARY)
    def test_no_notifications(self):
        summary = self._get_summary("empty_summary_type_r.script")
        self.assertEqual(summary.notifications, None)

    @driver_feature(types.Feature.TMP_FULL_SUMMARY)
    def test_empty_notifications(self):
        notifications = []
        summary = self._get_summary(
            "summary_with_notifications.script",
            vars_={
                "#NOTIFICATIONS#": json.dumps(notifications)
            }
        )
        self.assertEqual(summary.notifications, notifications)

    @driver_feature(types.Feature.TMP_FULL_SUMMARY)
    def test_full_notification(self):
        notifications = [{
            "severity": "WARNING",
            "description": "If a part of a query contains multiple "
                           "disconnected patterns, ...",
            "code": "Neo.ClientNotification.Statement.CartesianProductWarning",
            "position": {"column": 9, "offset": 8, "line": 1},
            "title": "This query builds a cartesian product between..."
        }]
        summary = self._get_summary(
            "summary_with_notifications.script",
            vars_={
                "#NOTIFICATIONS#": json.dumps(notifications)
            }
        )
        self.assertEqual(summary.notifications, notifications)

    @driver_feature(types.Feature.TMP_FULL_SUMMARY)
    def test_notifications_without_position(self):
        notifications = [{
            "severity": "ANYTHING",
            "description": "If a part of a query contains multiple "
                           "disconnected patterns, ...",
            "code": "Neo.ClientNotification.Statement.CartesianProductWarning",
            "title": "This query builds a cartesian product between..."
        }]
        summary = self._get_summary(
            "summary_with_notifications.script",
            vars_={"#NOTIFICATIONS#": json.dumps(notifications)}
        )
        self.assertEqual(summary.notifications, notifications)

    @driver_feature(types.Feature.TMP_FULL_SUMMARY)
    def test_multiple_notifications(self):
        notifications = [{
            "severity": "WARNING",
            "description": "If a part of a query contains multiple "
                           "disconnected patterns, ...",
            "code": "Neo.ClientNotification.Statement.CartesianProductWarning",
            "title": "This query builds a cartesian product between... %i" % i
        } for i in range(1, 4)]
        summary = self._get_summary(
            "summary_with_notifications.script",
            vars_={"#NOTIFICATIONS#": json.dumps(notifications)}
        )
        self.assertEqual(summary.notifications, notifications)

    @driver_feature(types.Feature.TMP_FULL_SUMMARY)
    def test_plan(self):
        plan = {
            "args": {
                "planner-impl": "IDP",
                "Details": "n",
                "PipelineInfo": "Fused in Pipeline 0",
                "planner-version": "4.3",
                "runtime-version": "4.3",
                "runtime": "PIPELINED",
                "runtime-impl": "PIPELINED",
                "version": "CYPHER 4.3",
                "EstimatedRows": 1.0, "planner": "COST"
            },
            "operatorType": "ProduceResults@neo4j",
            "children": [
                {
                    "args": {
                        "Details": "(n)",
                        "EstimatedRows": 1.0,
                        "PipelineInfo": "Fused in Pipeline 0"
                    },
                    "operatorType": "Create@neo4j",
                    "children": [],
                    "identifiers": ["n"]
                }
            ],
            "identifiers": ["n"]
        }
        summary = self._get_summary(
            "summary_with_plan.script",
            vars_={"#PLAN#": json.dumps(plan)}
        )
        self.assertEqual(summary.plan, plan)

    @driver_feature(types.Feature.TMP_FULL_SUMMARY)
    def test_profile(self):
        profile = {
            "args": {
                "GlobalMemory": 136,
                "planner-impl": "IDP",
                "runtime": "PIPELINED",
                "runtime-impl": "PIPELINED",
                "version": "CYPHER 4.3",
                "DbHits": 1,
                "Details": "n",
                "PipelineInfo": "Fused in Pipeline 0",
                "planner-version": "4.3",
                "runtime-version": "4.3",
                "EstimatedRows": 1.0,
                "planner": "COST",
                "Rows": 1
            },
            "children": [
                {
                    "args": {
                        "Details": "(n)",
                        "PipelineInfo": "Fused in Pipeline 0",
                        "Time": 0,
                        "PageCacheMisses": 0,
                        "EstimatedRows": 1.0,
                        "DbHits": 1,
                        "Rows": 1,
                        "PageCacheHits": 0
                    },
                    "pageCacheMisses": 0,
                    "children": [],
                    "dbHits": 1,
                    "identifiers": ["n"],
                    "operatorType": "Create@neo4j",
                    "time": 0,
                    "rows": 1,
                    "pageCacheHitRatio": 0.0,
                    "pageCacheHits": 0
                }
            ],
            "dbHits": 1,
            "identifiers": ["n"],
            "operatorType": "ProduceResults@neo4j",
            "rows": 1
        }
        summary = self._get_summary(
            "summary_with_profile.script",
            vars_={"#PROFILE#": json.dumps(profile)}
        )
        self.assertEqual(summary.profile, profile)

    @driver_feature(types.Feature.TMP_FULL_SUMMARY)
    def test_empty_summary(self):
        summary = self._get_summary("empty_summary_type_r.script")
        self._assert_counters(summary)

    @driver_feature(types.Feature.TMP_FULL_SUMMARY)
    def test_full_summary_no_flags(self):
        summary = self._get_summary("full_summary.script")
        self._assert_counters(
            summary, constraints_added=1001, constraints_removed=1002,
            indexes_added=1003, indexes_removed=1004,
            labels_added=1005, labels_removed=1006,
            nodes_created=1007, nodes_deleted=1008,
            properties_set=1009,
            relationships_created=1010, relationships_deleted=1011,
            system_updates=1012,
            contains_updates=True, contains_system_updates=True
        )

    @driver_feature(types.Feature.TMP_FULL_SUMMARY)
    def test_no_summary(self):
        summary = self._get_summary("no_summary.script")
        self._assert_counters(summary)

    @driver_feature(types.Feature.TMP_FULL_SUMMARY)
    def test_partial_summary_constraints_added(self):
        summary = self._get_summary("partial_summary_constraints_added.script")
        self._assert_counters(
            summary, constraints_added=1234, contains_updates=True
        )

    @driver_feature(types.Feature.TMP_FULL_SUMMARY)
    def test_partial_summary_constraints_removed(self):
        summary = self._get_summary(
            "partial_summary_constraints_removed.script")
        self._assert_counters(
            summary, constraints_removed=1234, contains_updates=True
        )

    @driver_feature(types.Feature.TMP_FULL_SUMMARY)
    def test_partial_summary_contains_system_updates(self):
        summary = self._get_summary(
            "partial_summary_contains_system_updates.script"
        )
        self._assert_counters(summary, contains_system_updates=True)

    @driver_feature(types.Feature.TMP_FULL_SUMMARY)
    def test_partial_summary_contains_updates(self):
        summary = self._get_summary("partial_summary_contains_updates.script")
        self._assert_counters(summary, contains_updates=True)

    @driver_feature(types.Feature.TMP_FULL_SUMMARY)
    def test_partial_summary_not_contains_system_updates(self):
        summary = self._get_summary(
            "partial_summary_not_contains_system_updates.script"
        )
        self._assert_counters(
            summary, system_updates=1234, contains_system_updates=False
        )

    @driver_feature(types.Feature.TMP_FULL_SUMMARY)
    def test_partial_summary_not_contains_updates(self):
        summary = self._get_summary(
            "partial_summary_not_contains_updates.script"
        )
        self._assert_counters(
            summary, constraints_added=1234, contains_updates=False
        )

    @driver_feature(types.Feature.TMP_FULL_SUMMARY)
    def test_partial_summary_indexes_added(self):
        summary = self._get_summary("partial_summary_indexes_added.script")
        self._assert_counters(
            summary, indexes_added=1234, contains_updates=True
        )

    @driver_feature(types.Feature.TMP_FULL_SUMMARY)
    def test_partial_summary_indexes_removed(self):
        summary = self._get_summary("partial_summary_indexes_removed.script")
        self._assert_counters(
            summary, indexes_removed=1234, contains_updates=True
        )

    @driver_feature(types.Feature.TMP_FULL_SUMMARY)
    def test_partial_summary_labels_added(self):
        summary = self._get_summary("partial_summary_labels_added.script")
        self._assert_counters(
            summary, labels_added=1234, contains_updates=True
        )

    @driver_feature(types.Feature.TMP_FULL_SUMMARY)
    def test_partial_summary_labels_removed(self):
        summary = self._get_summary("partial_summary_labels_removed.script")
        self._assert_counters(
            summary, labels_removed=1234, contains_updates=True
        )

    @driver_feature(types.Feature.TMP_FULL_SUMMARY)
    def test_partial_summary_nodes_created(self):
        summary = self._get_summary("partial_summary_nodes_created.script")
        self._assert_counters(
            summary, nodes_created=1234, contains_updates=True
        )

    @driver_feature(types.Feature.TMP_FULL_SUMMARY)
    def test_partial_summary_nodes_deleted(self):
        summary = self._get_summary("partial_summary_nodes_deleted.script")
        self._assert_counters(
            summary, nodes_deleted=1234, contains_updates=True
        )

    @driver_feature(types.Feature.TMP_FULL_SUMMARY)
    def test_partial_summary_properties_set(self):
        summary = self._get_summary("partial_summary_properties_set.script")
        self._assert_counters(
            summary, properties_set=1234, contains_updates=True
        )

    @driver_feature(types.Feature.TMP_FULL_SUMMARY)
    def test_partial_summary_relationships_created(self):
        summary = self._get_summary(
            "partial_summary_relationships_created.script"
        )
        self._assert_counters(
            summary, relationships_created=1234, contains_updates=True
        )

    @driver_feature(types.Feature.TMP_FULL_SUMMARY)
    def test_partial_summary_relationships_deleted(self):
        summary = self._get_summary(
            "partial_summary_relationships_deleted.script"
        )
        self._assert_counters(
            summary, relationships_deleted=1234, contains_updates=True
        )

    @driver_feature(types.Feature.TMP_FULL_SUMMARY)
    def test_partial_summary_system_updates(self):
        summary = self._get_summary("partial_summary_system_updates.script")
        self._assert_counters(
            summary, system_updates=1234, contains_system_updates=True
        )<|MERGE_RESOLUTION|>--- conflicted
+++ resolved
@@ -16,11 +16,8 @@
     """Test result summary contents."""
 
     required_features = types.Feature.BOLT_4_4,
-<<<<<<< HEAD
-=======
 
     required_features = types.Feature.BOLT_4_4,
->>>>>>> e8c3a909
 
     def setUp(self):
         super().setUp()
