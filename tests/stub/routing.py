--- conflicted
+++ resolved
@@ -845,13 +845,7 @@
 
     def test_should_successfully_get_routing_table_with_context(self):
         # TODO remove this block once all languages work
-<<<<<<< HEAD
-        if get_driver_name() in ['go', 'javascript']:
-            self.skipTest("needs ROUTE bookmark list support")
-        if get_driver_name() in ['go', 'python', 'javascript']:
-=======
         if get_driver_name() in ['go']:
->>>>>>> 2bfd2809
             self.skipTest("needs verifyConnectivity support")
         driver = Driver(self._backend, self._uri_with_context, self._auth,
                         self._userAgent)
@@ -866,17 +860,9 @@
     # parameters for session run is passed on to the target server
     # (not the router).
     def test_should_read_successfully_from_reader_using_session_run(self):
-<<<<<<< HEAD
-        # TODO remove this block once all languages work
-        if get_driver_name() in ['go', 'javascript']:
-            self.skipTest("needs ROUTE bookmark list support")
-        driver = Driver(self._backend, self._uri, self._auth, self._userAgent)
-        self._routingServer1.start(script=self.router_script(), vars=self.get_vars())
-=======
         driver = Driver(self._backend, self._uri_with_context, self._auth,
                         self._userAgent)
         self._routingServer1.start(script=self.router_script_adb(), vars=self.get_vars())
->>>>>>> 2bfd2809
         self._readServer1.start(script=self.read_script(), vars=self.get_vars())
 
         session = driver.session('r', database=self.get_db())
@@ -890,21 +876,12 @@
         self.assertEqual([1], sequence)
 
     def test_should_read_successfully_from_reader_using_session_run_with_default_db_driver(self):
-<<<<<<< HEAD
-        # TODO remove this block once all languages work
-        if get_driver_name() in ['go', 'javascript']:
-            self.skipTest("needs ROUTE bookmark list support")
-        driver = Driver(self._backend, self._uri, self._auth, self._userAgent)
-        self._routingServer1.start(script=self.router_script_default_db(), vars=self.get_vars())
-        self._readServer1.start(script=self.read_script(), vars=self.get_vars())
-=======
         driver = Driver(self._backend, self._uri_with_context, self._auth,
                         self._userAgent)
         self._routingServer1.start(script=self.router_script_default_db(),
                                    vars=self.get_vars())
         self._readServer1.start(script=self.read_script_default_db(),
                                 vars=self.get_vars())
->>>>>>> 2bfd2809
 
         session = driver.session('r')
         result = session.run("RETURN 1 as n")
@@ -918,21 +895,12 @@
 
     # Same test as for session.run but for transaction run.
     def test_should_read_successfully_from_reader_using_tx_run(self):
-<<<<<<< HEAD
-        # TODO remove this block once all languages work
-        if get_driver_name() in ['go', 'javascript']:
-            self.skipTest("needs ROUTE bookmark list support")
-        driver = Driver(self._backend, self._uri, self._auth, self._userAgent)
-        self._routingServer1.start(script=self.router_script(), vars=self.get_vars())
-        self._readServer1.start(script=self.read_tx_script(), vars=self.get_vars())
-=======
         driver = Driver(self._backend, self._uri_with_context, self._auth,
                         self._userAgent)
         self._routingServer1.start(script=self.router_script_adb(),
                                    vars=self.get_vars())
         self._readServer1.start(script=self.read_tx_script(),
                                 vars=self.get_vars())
->>>>>>> 2bfd2809
 
         session = driver.session('r', database=self.get_db())
         tx = session.beginTransaction()
@@ -947,17 +915,6 @@
         self.assertEqual([1], sequence)
 
     def test_should_send_system_bookmark_with_route(self):
-<<<<<<< HEAD
-        # TODO remove this block once all languages work
-        if get_driver_name() in ['go', 'javascript']:
-            self.skipTest("needs ROUTE bookmark list support")
-        if get_driver_name() in ["python"]:
-            self.skipTest("opens a new connection each time to get a fresh "
-                          "routing table")
-        driver = Driver(self._backend, self._uri, self._auth, self._userAgent)
-        self._routingServer1.start(script=self.router_with_bookmarks_script(), vars=self.get_vars())
-        self._writeServer1.start(script=self.router_with_bookmarks_script_create_db(), vars=self.get_vars())
-=======
         driver = Driver(self._backend, self._uri_with_context, self._auth,
                         self._userAgent)
         self._routingServer1.start(
@@ -968,7 +925,6 @@
             script=self.router_with_bookmarks_script_create_adb(),
             vars=self.get_vars()
         )
->>>>>>> 2bfd2809
 
         session = driver.session('w', database='system')
         tx = session.beginTransaction()
@@ -987,18 +943,10 @@
         self.assertEqual([1], sequence2)
 
     def test_should_read_successfully_from_reader_using_tx_function(self):
-<<<<<<< HEAD
-        # TODO remove this block once all languages work
-        if get_driver_name() in ['go', 'javascript']:
-            self.skipTest("needs ROUTE bookmark list support")
-        driver = Driver(self._backend, self._uri, self._auth, self._userAgent)
-        self._routingServer1.start(script=self.router_script(), vars=self.get_vars())
-=======
         driver = Driver(self._backend, self._uri_with_context, self._auth,
                         self._userAgent)
         self._routingServer1.start(script=self.router_script_adb(),
                                    vars=self.get_vars())
->>>>>>> 2bfd2809
         self._readServer1.start(script=self.read_tx_script(), vars=self.get_vars())
 
         session = driver.session('r', database=self.get_db())
@@ -1016,67 +964,9 @@
         self._readServer1.done()
         self.assertEqual([[1]], sequences)
 
-<<<<<<< HEAD
-    def test_should_round_robin_readers_when_reading_using_session_run(self):
-        # TODO remove this block once all languages work
-        if get_driver_name() in ['go', 'javascript']:
-            self.skipTest("needs ROUTE bookmark list support")
-        if get_driver_name() in ['python', 'go']:
-            self.skipTest("requires investigation")
-        driver = Driver(self._backend, self._uri, self._auth, self._userAgent)
-        self._routingServer1.start(script=self.router_script(), vars=self.get_vars())
-        self._readServer1.start(script=self.read_script(), vars=self.get_vars())
-        self._readServer2.start(script=self.read_script(), vars=self.get_vars())
-
-        sequences = []
-        for x in range(0, 2):
-            session = driver.session('r', database=self.get_db())
-            result = session.run("RETURN 1 as n")
-            sequences.append(self.collectRecords(result))
-            session.close()
-        driver.close()
-
-        self._routingServer1.done()
-        self._readServer1.done()
-        self._readServer2.done()
-        self.assertEqual([[1], [1]], sequences)
-
-    def test_should_round_robin_readers_when_reading_using_tx_run(self):
-        # TODO remove this block once all languages work
-        if get_driver_name() in ['go', 'javascript']:
-            self.skipTest("needs ROUTE bookmark list support")
-        if get_driver_name() in ['python', 'go']:
-            self.skipTest("requires investigation")
-        driver = Driver(self._backend, self._uri, self._auth, self._userAgent)
-        self._routingServer1.start(script=self.router_script(), vars=self.get_vars())
-        self._readServer1.start(script=self.read_tx_script(), vars=self.get_vars())
-        self._readServer2.start(script=self.read_tx_script(), vars=self.get_vars())
-
-        sequences = []
-        for x in range(0, 2):
-            session = driver.session('r', database=self.get_db())
-            tx = session.beginTransaction()
-            result = tx.run("RETURN 1 as n")
-            sequences.append(self.collectRecords(result))
-            tx.commit()
-            session.close()
-        driver.close()
-
-        self._routingServer1.done()
-        self._readServer1.done()
-        self._readServer2.done()
-        self.assertEqual([[1], [1]], sequences)
-
-    def test_should_fail_when_reading_from_unexpectedly_interrupting_reader_using_session_run(self):
-        # TODO remove this block once all languages work
-        if get_driver_name() in ['go', 'javascript']:
-            self.skipTest("needs ROUTE bookmark list support")
-        if get_driver_name() in ['python', 'javascript', 'go']:
-=======
     def test_should_fail_when_reading_from_unexpectedly_interrupting_reader_using_session_run(self):
         # TODO remove this block once all languages wor
         if get_driver_name() in ['go']:
->>>>>>> 2bfd2809
             self.skipTest("requires investigation")
         driver = Driver(self._backend, self._uri_with_context, self._auth,
                         self._userAgent)
@@ -1110,13 +1000,7 @@
 
     def test_should_fail_when_reading_from_unexpectedly_interrupting_reader_using_tx_run(self):
         # TODO remove this block once all languages work
-<<<<<<< HEAD
-        if get_driver_name() in ['go', 'javascript']:
-            self.skipTest("needs ROUTE bookmark list support")
-        if get_driver_name() in ['python', 'go']:
-=======
         if get_driver_name() in ['go']:
->>>>>>> 2bfd2809
             self.skipTest("requires investigation")
         driver = Driver(self._backend, self._uri_with_context, self._auth,
                         self._userAgent)
@@ -1148,18 +1032,10 @@
 
     # Checks that write server is used
     def test_should_write_successfully_on_writer_using_session_run(self):
-<<<<<<< HEAD
-        # TODO remove this block once all languages work
-        if get_driver_name() in ['go', 'javascript']:
-            self.skipTest("needs ROUTE bookmark list support")
-        driver = Driver(self._backend, self._uri, self._auth, self._userAgent)
-        self._routingServer1.start(script=self.router_script(), vars=self.get_vars())
-=======
         driver = Driver(self._backend, self._uri_with_context, self._auth,
                         self._userAgent)
         self._routingServer1.start(script=self.router_script_adb(),
                                    vars=self.get_vars())
->>>>>>> 2bfd2809
         self._writeServer1.start(script=self.write_script(), vars=self.get_vars())
 
         session = driver.session('w', database=self.get_db())
@@ -1172,21 +1048,12 @@
 
     # Checks that write server is used
     def test_should_write_successfully_on_writer_using_tx_run(self):
-<<<<<<< HEAD
-        # TODO remove this block once all languages work
-        if get_driver_name() in ['go', 'javascript']:
-            self.skipTest("needs ROUTE bookmark list support")
-        driver = Driver(self._backend, self._uri, self._auth, self._userAgent)
-        self._routingServer1.start(script=self.router_script(), vars=self.get_vars())
-        self._writeServer1.start(script=self.write_tx_script(), vars=self.get_vars())
-=======
         driver = Driver(self._backend, self._uri_with_context, self._auth,
                         self._userAgent)
         self._routingServer1.start(script=self.router_script_adb(),
                                    vars=self.get_vars())
         self._writeServer1.start(script=self.write_tx_script(),
                                  vars=self.get_vars())
->>>>>>> 2bfd2809
 
         session = driver.session('w', database=self.get_db())
         tx = session.beginTransaction()
@@ -1199,21 +1066,12 @@
         self._writeServer1.done()
 
     def test_should_write_successfully_on_writer_using_tx_function(self):
-<<<<<<< HEAD
-        # TODO remove this block once all languages work
-        if get_driver_name() in ['go', 'javascript']:
-            self.skipTest("needs ROUTE bookmark list support")
-        driver = Driver(self._backend, self._uri, self._auth, self._userAgent)
-        self._routingServer1.start(script=self.router_script(), vars=self.get_vars())
-        self._writeServer1.start(script=self.write_tx_script(), vars=self.get_vars())
-=======
         driver = Driver(self._backend, self._uri_with_context, self._auth,
                         self._userAgent)
         self._routingServer1.start(script=self.router_script_adb(),
                                    vars=self.get_vars())
         self._writeServer1.start(script=self.write_tx_script(),
                                 vars=self.get_vars())
->>>>>>> 2bfd2809
 
         session = driver.session('w', database=self.get_db())
 
@@ -1229,13 +1087,7 @@
 
     def test_should_write_successfully_on_leader_switch_using_tx_function(self):
         # TODO remove this block once all languages work
-<<<<<<< HEAD
-        if get_driver_name() in ['go', 'javascript']:
-            self.skipTest("needs ROUTE bookmark list support")
-        if get_driver_name() in ['dotnet', 'python']:
-=======
         if get_driver_name() in ['dotnet']:
->>>>>>> 2bfd2809
             self.skipTest("requires investigation")
         driver = Driver(self._backend, self._uri_with_context, self._auth,
                         self._userAgent, None)
@@ -1266,13 +1118,7 @@
 
     def test_should_retry_write_until_success_with_leader_change_using_tx_function(self):
         # TODO remove this block once all languages work
-<<<<<<< HEAD
-        if get_driver_name() in ['go', 'javascript']:
-            self.skipTest("needs ROUTE bookmark list support")
-        if get_driver_name() in ['dotnet', 'go', 'python', 'javascript']:
-=======
         if get_driver_name() in ['dotnet', 'go']:
->>>>>>> 2bfd2809
             self.skipTest("requires investigation")
         driver = Driver(self._backend, self._uri_with_context, self._auth,
                         self._userAgent)
@@ -1308,13 +1154,7 @@
 
     def test_should_retry_write_until_success_with_leader_shutdown_during_tx_using_tx_function(self):
         # TODO remove this block once all languages work
-<<<<<<< HEAD
-        if get_driver_name() in ['go', 'javascript']:
-            self.skipTest("needs ROUTE bookmark list support")
-        if get_driver_name() in ['dotnet', 'go', 'python', 'javascript']:
-=======
         if get_driver_name() in ['dotnet', 'go']:
->>>>>>> 2bfd2809
             self.skipTest("requires investigation")
         driver = Driver(self._backend, self._uri_with_context, self._auth,
                         self._userAgent)
@@ -1346,61 +1186,9 @@
         self.assertEqual([[], []], sequences)
         self.assertEqual(2, num_retries)
 
-<<<<<<< HEAD
-    def test_should_round_robin_writers_when_writing_using_session_run(self):
-        # TODO remove this block once all languages work
-        if get_driver_name() in ['go', 'javascript']:
-            self.skipTest("needs ROUTE bookmark list support")
-        if get_driver_name() in ['python', 'go']:
-            self.skipTest("requires investigation")
-        driver = Driver(self._backend, self._uri, self._auth, self._userAgent)
-        self._routingServer1.start(script=self.router_script(), vars=self.get_vars())
-        self._writeServer1.start(script=self.write_script(), vars=self.get_vars())
-        self._writeServer2.start(script=self.write_script(), vars=self.get_vars())
-
-        for x in range(0, 2):
-            session = driver.session('w', database=self.get_db())
-            session.run("RETURN 1 as n")
-            session.close()
-        driver.close()
-
-        self._routingServer1.done()
-        self._writeServer1.done()
-        self._writeServer2.done()
-
-    def test_should_round_robin_writers_when_writing_using_tx_run(self):
-        # TODO remove this block once all languages work
-        if get_driver_name() in ['go', 'javascript']:
-            self.skipTest("needs ROUTE bookmark list support")
-        if get_driver_name() in ['python', 'go']:
-            self.skipTest("requires investigation")
-        driver = Driver(self._backend, self._uri, self._auth, self._userAgent)
-        self._routingServer1.start(script=self.router_script(), vars=self.get_vars())
-        self._writeServer1.start(script=self.write_tx_script(), vars=self.get_vars())
-        self._writeServer2.start(script=self.write_tx_script(), vars=self.get_vars())
-
-        for x in range(0, 2):
-            session = driver.session('w', database=self.get_db())
-            tx = session.beginTransaction()
-            tx.run("RETURN 1 as n")
-            tx.commit()
-            session.close()
-        driver.close()
-
-        self._routingServer1.done()
-        self._writeServer1.done()
-        self._writeServer2.done()
-
-    def test_should_fail_when_writing_on_unexpectedly_interrupting_writer_using_session_run(self):
-        # TODO remove this block once all languages work
-        if get_driver_name() in ['go', 'javascript']:
-            self.skipTest("needs ROUTE bookmark list support")
-        if get_driver_name() in ['python', 'javascript', 'go']:
-=======
     def test_should_fail_when_writing_on_unexpectedly_interrupting_writer_using_session_run(self):
         # TODO remove this block once all languages work
         if get_driver_name() in ['go']:
->>>>>>> 2bfd2809
             self.skipTest("requires investigation")
         driver = Driver(self._backend, self._uri_with_context, self._auth,
                         self._userAgent)
@@ -1440,13 +1228,7 @@
 
     def test_should_fail_when_writing_on_unexpectedly_interrupting_writer_using_tx_run(self):
         # TODO remove this block once all languages work
-<<<<<<< HEAD
-        if get_driver_name() in ['go', 'javascript']:
-            self.skipTest("needs ROUTE bookmark list support")
-        if get_driver_name() in ['python', 'go']:
-=======
         if get_driver_name() in ['go']:
->>>>>>> 2bfd2809
             self.skipTest("requires investigation")
         driver = Driver(self._backend, self._uri_with_context, self._auth,
                         self._userAgent)
@@ -1481,13 +1263,7 @@
 
     def test_should_fail_discovery_when_router_fails_with_procedure_not_found_code(self):
         # TODO add support and remove this block
-<<<<<<< HEAD
-        if get_driver_name() in ['go', 'javascript']:
-            self.skipTest("needs ROUTE bookmark list support")
-        if get_driver_name() in ['python', 'javascript', 'go']:
-=======
         if get_driver_name() in ['go']:
->>>>>>> 2bfd2809
             self.skipTest("verifyConnectivity not implemented in backend")
         driver = Driver(self._backend, self._uri_with_context, self._auth,
                         self._userAgent)
@@ -1511,13 +1287,7 @@
 
     def test_should_fail_discovery_when_router_fails_with_unknown_code(self):
         # TODO add support and remove this block
-<<<<<<< HEAD
-        if get_driver_name() in ['go', 'javascript']:
-            self.skipTest("needs ROUTE bookmark list support")
-        if get_driver_name() in ['python', 'javascript', 'go']:
-=======
         if get_driver_name() in ['go']:
->>>>>>> 2bfd2809
             self.skipTest("verifyConnectivity not implemented in backend")
         driver = Driver(self._backend, self._uri_with_context, self._auth,
                         self._userAgent)
@@ -1543,14 +1313,6 @@
 
     def test_should_fail_when_writing_on_writer_that_returns_not_a_leader_code(self):
         # TODO remove this block once all languages work
-<<<<<<< HEAD
-        if get_driver_name() in ['go', 'javascript']:
-            self.skipTest("needs ROUTE bookmark list support")
-
-        driver = Driver(self._backend, self._uri, self._auth, self._userAgent)
-        self._routingServer1.start(script=self.router_script(), vars=self.get_vars())
-        self._writeServer1.start(script=self.write_script_with_not_a_leader_failure(), vars=self.get_vars())
-=======
         driver = Driver(self._backend, self._uri_with_context, self._auth,
                         self._userAgent)
         self._routingServer1.start(script=self.router_script_adb(),
@@ -1559,7 +1321,6 @@
             script=self.write_script_with_not_a_leader_failure(),
             vars=self.get_vars()
         )
->>>>>>> 2bfd2809
 
         session = driver.session('w', database=self.get_db())
         failed = False
@@ -1581,13 +1342,7 @@
 
     def test_should_fail_when_writing_without_explicit_consumption_on_writer_that_returns_not_a_leader_code(self):
         # TODO remove this block once all languages work
-<<<<<<< HEAD
-        if get_driver_name() in ['go', 'javascript']:
-            self.skipTest("needs ROUTE bookmark list support")
-        if get_driver_name() in ['python', 'javascript', 'go']:
-=======
         if get_driver_name() in ['go']:
->>>>>>> 2bfd2809
             self.skipTest("requires investigation")
         driver = Driver(self._backend, self._uri_with_context, self._auth,
                         self._userAgent)
@@ -1629,11 +1384,6 @@
 
     def test_should_fail_when_writing_on_writer_that_returns_not_a_leader_code_using_tx_run(self):
         # TODO remove this block once all languages work
-<<<<<<< HEAD
-        if get_driver_name() in ['go', 'javascript']:
-            self.skipTest("needs ROUTE bookmark list support")
-=======
->>>>>>> 2bfd2809
         if get_driver_name() in ['go']:
             self.skipTest("consume not implemented in backend")
         driver = Driver(self._backend, self._uri_with_context, self._auth,
@@ -1666,13 +1416,7 @@
 
     def test_should_fail_when_writing_without_explicit_consumption_on_writer_that_returns_not_a_leader_code_using_tx_run(self):
         # TODO remove this block once all languages work
-<<<<<<< HEAD
-        if get_driver_name() in ['go', 'javascript']:
-            self.skipTest("needs ROUTE bookmark list support")
-        if get_driver_name() in ['python', 'go']:
-=======
         if get_driver_name() in ['go']:
->>>>>>> 2bfd2809
             self.skipTest("requires investigation")
         driver = Driver(self._backend, self._uri_with_context, self._auth,
                         self._userAgent)
@@ -1707,13 +1451,6 @@
 
     def test_should_use_write_session_mode_and_initial_bookmark_when_writing_using_tx_run(self):
         # TODO remove this block once all languages work
-<<<<<<< HEAD
-        if get_driver_name() in ['go', 'javascript']:
-            self.skipTest("needs ROUTE bookmark list support")
-        driver = Driver(self._backend, self._uri, self._auth, self._userAgent)
-        self._routingServer1.start(script=self.router_script(), vars=self.get_vars())
-        self._writeServer1.start(script=self.write_tx_script_with_bookmarks(), vars=self.get_vars())
-=======
         driver = Driver(self._backend, self._uri_with_context, self._auth,
                         self._userAgent)
         self._routingServer1.start(script=self.router_script_adb(),
@@ -1721,7 +1458,6 @@
         self._writeServer1.start(
             script=self.write_tx_script_with_bookmarks(), vars=self.get_vars()
         )
->>>>>>> 2bfd2809
 
         session = driver.session('w', bookmarks=["OldBookmark"],
                                  database=self.get_db())
@@ -1737,18 +1473,10 @@
         self.assertEqual(["NewBookmark"], last_bookmarks)
 
     def test_should_use_read_session_mode_and_initial_bookmark_when_reading_using_tx_run(self):
-<<<<<<< HEAD
-        # TODO remove this block once all languages work
-        if get_driver_name() in ['go', 'javascript']:
-            self.skipTest("needs ROUTE bookmark list support")
-        driver = Driver(self._backend, self._uri, self._auth, self._userAgent)
-        self._routingServer1.start(script=self.router_script(), vars=self.get_vars())
-=======
         driver = Driver(self._backend, self._uri_with_context, self._auth,
                         self._userAgent)
         self._routingServer1.start(script=self.router_script_adb(),
                                    vars=self.get_vars())
->>>>>>> 2bfd2809
         self._readServer1.start(script=self.read_tx_script_with_bookmarks(), vars=self.get_vars())
 
         session = driver.session('r', bookmarks=["OldBookmark"], database=self.get_db())
@@ -1767,15 +1495,6 @@
 
     def test_should_pass_bookmark_from_tx_to_tx_using_tx_run(self):
         # TODO remove this block once all languages work
-<<<<<<< HEAD
-        if get_driver_name() in ['go', 'javascript']:
-            self.skipTest("needs ROUTE bookmark list support")
-        if get_driver_name() in ['javascript']:
-            self.skipTest("requires investigation")
-        driver = Driver(self._backend, self._uri, self._auth, self._userAgent)
-        self._routingServer1.start(script=self.router_script(), vars=self.get_vars())
-        self._writeServer1.start(script=self.write_read_tx_script_with_bookmark(), vars=self.get_vars())
-=======
         driver = Driver(self._backend, self._uri_with_context, self._auth,
                         self._userAgent)
         self._routingServer1.start(script=self.router_script_adb(),
@@ -1784,7 +1503,6 @@
             script=self.write_read_tx_script_with_bookmark(),
             vars=self.get_vars()
         )
->>>>>>> 2bfd2809
 
         session = driver.session('w', bookmarks=["BookmarkA"],
                                  database=self.get_db())
@@ -1808,13 +1526,7 @@
 
     def test_should_retry_read_tx_until_success_on_error(self):
         # TODO remove this block once all languages work
-<<<<<<< HEAD
-        if get_driver_name() in ['go', 'javascript']:
-            self.skipTest("needs ROUTE bookmark list support")
-        if get_driver_name() in ['dotnet', 'python']:
-=======
         if get_driver_name() in ['dotnet']:
->>>>>>> 2bfd2809
             self.skipTest("requires investigation")
         driver = Driver(self._backend, self._uri_with_context, self._auth,
                         self._userAgent)
@@ -1919,13 +1631,7 @@
 
     def test_should_retry_write_tx_until_success_on_error(self):
         # TODO remove this block once all languages work
-<<<<<<< HEAD
-        if get_driver_name() in ['go', 'javascript']:
-            self.skipTest("needs ROUTE bookmark list support")
-        if get_driver_name() in ['dotnet', 'python']:
-=======
         if get_driver_name() in ['dotnet']:
->>>>>>> 2bfd2809
             self.skipTest("requires investigation")
         driver = Driver(self._backend, self._uri_with_context, self._auth,
                         self._userAgent)
@@ -2030,13 +1736,7 @@
 
     def test_should_retry_read_tx_and_rediscovery_until_success(self):
         # TODO remove this block once all languages work
-<<<<<<< HEAD
-        if get_driver_name() in ['go', 'javascript']:
-            self.skipTest("needs ROUTE bookmark list support")
-        if get_driver_name() in ['dotnet', 'python', 'javascript', 'go']:
-=======
         if get_driver_name() in ['dotnet', 'go']:
->>>>>>> 2bfd2809
             self.skipTest("requires investigation")
         driver = Driver(self._backend, self._uri_with_context, self._auth,
                         self._userAgent)
@@ -2081,13 +1781,7 @@
 
     def test_should_retry_write_tx_and_rediscovery_until_success(self):
         # TODO remove this block once all languages work
-<<<<<<< HEAD
-        if get_driver_name() in ['go', 'javascript']:
-            self.skipTest("needs ROUTE bookmark list support")
-        if get_driver_name() in ['dotnet', 'python', 'javascript', 'go']:
-=======
         if get_driver_name() in ['dotnet', 'go']:
->>>>>>> 2bfd2809
             self.skipTest("requires investigation")
         driver = Driver(self._backend, self._uri_with_context, self._auth,
                         self._userAgent)
@@ -2132,13 +1826,7 @@
 
     def test_should_use_initial_router_for_discovery_when_others_unavailable(self):
         # TODO add support and remove this block
-<<<<<<< HEAD
-        if get_driver_name() in ['go', 'javascript']:
-            self.skipTest("needs ROUTE bookmark list support")
-        if get_driver_name() in ['python', 'javascript', 'go']:
-=======
         if get_driver_name() in ['go']:
->>>>>>> 2bfd2809
             self.skipTest("verifyConnectivity not implemented in backend")
         driver = Driver(self._backend, self._uri_with_context, self._auth,
                         self._userAgent)
