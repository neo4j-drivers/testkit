--- conflicted
+++ resolved
@@ -46,17 +46,12 @@
                 e.errorType)
         elif get_driver_name() in ["go"]:
             self.assertIn("i/o timeout", e.msg)
-<<<<<<< HEAD
+        elif get_driver_name() in ["ruby"]:
+            self.assertEqual(
+                "Neo4j::Driver::Exceptions::ConnectionReadTimeoutException",
+                e.errorType)
         elif get_driver_name() in ["dotnet"]:
             self.assertIn("ConnectionReadTimeoutError",
-=======
-        elif get_driver_name() in ["ruby"]:
-            self.assertEqual(
-                "Neo4j::Driver::Exceptions::ConnectionReadTimeoutException",
-                e.errorType)
-        elif get_driver_name() in ["dotnet"]:
-            self.assertIn("ServiceUnavailableError",
->>>>>>> 317d105f
                           e.errorType)
 
     def _assert_is_client_exception(self, e):
@@ -284,15 +279,13 @@
             self.assertEqual(
                 "org.neo4j.driver.exceptions.SessionExpiredException",
                 e.errorType)
-<<<<<<< HEAD
+        elif get_driver_name() in ["ruby"]:
+            self.assertEqual(
+                "Neo4j::Driver::Exceptions::SessionExpiredException",
+                e.errorType)
         elif get_driver_name() in ["dotnet"]:
             self.assertIn(
                 "ConnectionReadTimeoutError",
-=======
-        elif get_driver_name() in ["ruby"]:
-            self.assertEqual(
-                "Neo4j::Driver::Exceptions::SessionExpiredException",
->>>>>>> 317d105f
                 e.errorType)
         else:
             super()._assert_is_timeout_exception(e)
