--- conflicted
+++ resolved
@@ -284,18 +284,10 @@
         elif get_driver_name() in ["ruby"]:
             self.assertEqual(
                 "Neo4j::Driver::Exceptions::SessionExpiredException",
-<<<<<<< HEAD
-                e.errorType)
-        elif get_driver_name() in ["dotnet"]:
-            self.assertIn(
-                "ConnectionReadTimeoutError",
-                e.errorType)
-=======
                 e.errorType
             )
         elif get_driver_name() in ["dotnet"]:
             self.assertIn("ConnectionReadTimeoutError", e.errorType)
->>>>>>> 9dd2626e
         else:
             super()._assert_is_timeout_exception(e)
 
