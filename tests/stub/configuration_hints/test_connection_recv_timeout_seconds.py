from nutkit.frontend import Driver
import nutkit.protocol as types
from tests.shared import (
    dns_resolve_single,
    driver_feature,
    get_dns_resolved_server_address,
    get_driver_name,
    TestkitTestCase,
)
from tests.stub.shared import StubServer


class TestDirectConnectionRecvTimeout(TestkitTestCase):

    required_features = types.Feature.BOLT_4_3,

    def setUp(self):
        super().setUp()
        self._server = StubServer(9010)
        auth = types.AuthorizationToken("basic", principal="neo4j",
                                        credentials="pass")
        uri = "bolt://%s" % self._server.address
        self._driver = Driver(self._backend, uri, auth)
        self._session = self._driver.session("w")
        self._last_exc = None

    def tearDown(self):
        # If test raised an exception this will make sure that the stub server
        # is killed and it's output is dumped for analysis.
        self._server.reset()
        if self._session:
            self._session.close()
        if self._driver:
            self._driver.close()
        super().tearDown()

    def _start_server(self, script):
        self._server.start(path=self.script_path(script))

    def _assert_is_timeout_exception(self, e):
        if get_driver_name() in ["python"]:
            self.assertEqual("<class 'neo4j.exceptions.ServiceUnavailable'>",
                             e.errorType)
        elif get_driver_name() in ["java"]:
            self.assertEqual(
                "org.neo4j.driver.exceptions.ConnectionReadTimeoutException",
                e.errorType)
        elif get_driver_name() in ["go"]:
            self.assertIn("i/o timeout", e.msg)
        elif get_driver_name() in ["ruby"]:
            self.assertEqual(
                "Neo4j::Driver::Exceptions::ConnectionReadTimeoutException",
                e.errorType)

    def _assert_is_client_exception(self, e):
        if get_driver_name() in ["java"]:
            self.assertEqual(
                "org.neo4j.driver.exceptions.ClientException",
                e.errorType)
        elif get_driver_name() in ["ruby"]:
            self.assertEqual(
                "Neo4j::Driver::Exceptions::ClientException",
                e.errorType)

    def _on_failed_retry_assertions(self):
        pass

    @driver_feature(types.Feature.CONF_HINT_CON_RECV_TIMEOUT)
    def test_timeout(self):
        self._start_server("1_second_exceeds.script")
        with self.assertRaises(types.DriverError) as exc:
            result = self._session.run("timeout")
            # TODO It will be removed as soon as JS Driver
            # has async iterator api
            if get_driver_name() in ["javascript"]:
                result.next()

        result = self._session.run("in time")
        # TODO It will be removed as soon as JS Driver
        # has async iterator api
        if get_driver_name() in ["javascript"]:
            result.next()

        self._server.done()
        self._assert_is_timeout_exception(exc.exception)
        self.assertEqual(self._server.count_responses("<ACCEPT>"), 2)
        self.assertEqual(self._server.count_responses("<HANGUP>"), 2)
        self.assertEqual(self._server.count_requests('RUN "timeout"'), 1)
        self.assertEqual(self._server.count_requests('RUN "in time"'), 1)

    @driver_feature(types.Feature.CONF_HINT_CON_RECV_TIMEOUT)
    def test_timeout_unmanaged_tx(self):
        self._start_server("1_second_exceeds_tx.script")
        tx = self._session.begin_transaction()
        with self.assertRaises(types.DriverError) as exc:
            result = tx.run("timeout")
            # TODO It will be removed as soon as JS Driver
            # has async iterator api
            if get_driver_name() in ["javascript"]:
                result.next()
        # TODO remove once Go driver does not raise the last seen error upon
        #      tx closure
        if get_driver_name() in ["go"]:
            with self.assertRaises(types.DriverError) as exc:
                tx.close()
        # TODO Remove when explicit rollback requirement is removed
<<<<<<< HEAD
        if get_driver_name() in ['java', 'ruby']:
=======
        if get_driver_name() in ["java"]:
>>>>>>> 1d295121
            tx.rollback()

        tx = self._session.begin_transaction()
        res = tx.run("in time")
        res.next()
        tx.commit()
        self._server.done()
        self._assert_is_timeout_exception(exc.exception)
        self.assertEqual(self._server.count_responses("<ACCEPT>"), 2)
        self.assertEqual(self._server.count_responses("<HANGUP>"), 2)
        self.assertEqual(self._server.count_requests('RUN "timeout"'), 1)
        self.assertEqual(self._server.count_requests('RUN "in time"'), 1)

    @driver_feature(types.Feature.CONF_HINT_CON_RECV_TIMEOUT)
    def test_timeout_unmanaged_tx_should_fail_subsequent_usage_after_timeout(
            self):
        self._start_server("1_second_exceeds_tx.script")
        tx = self._session.begin_transaction()
        with self.assertRaises(types.DriverError) as first_run_error:
            result = tx.run("timeout")
            # TODO It will be removed as soon as JS Driver
            # has async iterator api
            if get_driver_name() in ["javascript"]:
                result.next()

        with self.assertRaises(types.DriverError) as second_run_error:
            result = tx.run("in time")
            if get_driver_name() in ["javascript"]:
                result.next()

        # TODO remove once Go driver does not raise the last seen error upon
        #      tx closure
        if get_driver_name() in ["go"]:
            with self.assertRaises(types.DriverError):
                tx.close()

        # TODO Remove when explicit rollback requirement is removed
<<<<<<< HEAD
        if get_driver_name() in ['java', 'ruby']:
=======
        if get_driver_name() in ["java"]:
>>>>>>> 1d295121
            tx.rollback()

        self._server.done()
        self._assert_is_timeout_exception(first_run_error.exception)
        self._assert_is_client_exception(second_run_error.exception)
        self.assertEqual(self._server.count_responses("<ACCEPT>"), 1)
        self.assertEqual(self._server.count_responses("<HANGUP>"), 1)
        self.assertEqual(self._server.count_requests('RUN "timeout"'), 1)
        self.assertEqual(self._server.count_requests('RUN "in time"'), 0)

    @driver_feature(types.Feature.CONF_HINT_CON_RECV_TIMEOUT)
    def test_timeout_managed_tx_retry(self):
        retries = 0
        record = None

        def work(tx):
            nonlocal retries
            nonlocal record
            retries += 1
            if retries == 1:
                with self.assertRaises(types.DriverError) as exc:
                    result = tx.run("RETURN 1 AS n")
                    # TODO It will be removed as soon as JS Driver
                    # has async iterator api
                    if get_driver_name() in ["javascript"]:
                        result.next()

                self._assert_is_timeout_exception(exc.exception)
                self._on_failed_retry_assertions()
                raise exc.exception
            result = tx.run("RETURN %i AS n" % retries)
            record = result.next()
            self.assertIsInstance(result.next(), types.NullRecord)

        self._start_server("1_second_exceeds_tx_retry.script")
        self._session.write_transaction(work)
        self._server.done()
        self.assertEqual(retries, 2)
        self.assertIsInstance(record, types.Record)
        self.assertEqual(record.values, [types.CypherInt(1)])
        self.assertEqual(self._server.count_responses("<ACCEPT>"), 2)
        self.assertEqual(self._server.count_responses("<HANGUP>"), 2)
        self.assertEqual(self._server.count_responses("<BROKEN>"), 1)

    @driver_feature(types.Feature.CONF_HINT_CON_RECV_TIMEOUT)
    def test_in_time(self):
        self._start_server("2_seconds_in_time.script")
        result = self._session.run("RETURN 1 AS n")
        record = result.next()
        self.assertIsInstance(result.next(), types.NullRecord)
        self._server.done()
        self.assertIsInstance(record, types.Record)
        self.assertEqual(record.values, [types.CypherInt(1)])
        self.assertEqual(self._server.count_responses("<ACCEPT>"), 1)
        self.assertEqual(self._server.count_responses("<BROKEN>"), 0)

    @driver_feature(types.Feature.CONF_HINT_CON_RECV_TIMEOUT)
    def test_in_time_unmanaged_tx(self):
        self._start_server("2_seconds_in_time_tx.script")
        tx = self._session.begin_transaction()
        result = tx.run("RETURN 1 AS n")
        records = []
        while True:
            next_record = result.next()
            if isinstance(next_record, types.NullRecord):
                break
            records.append(next_record)
        tx.commit()
        self.assertEqual(1, len(records))
        self._server.done()
        self.assertIsInstance(records[0], types.Record)
        self.assertEqual(records[0].values, [types.CypherInt(1)])
        self.assertEqual(self._server.count_responses("<ACCEPT>"), 1)
        self.assertEqual(self._server.count_responses("<BROKEN>"), 0)

    @driver_feature(types.Feature.CONF_HINT_CON_RECV_TIMEOUT)
    def test_in_time_managed_tx_retry(self):
        retries = 0
        record = None

        def work(tx):
            nonlocal retries
            nonlocal record
            retries += 1
            result = tx.run("RETURN 1 AS n")
            record = result.next()
            self.assertIsInstance(result.next(), types.NullRecord)

        self._start_server("2_seconds_in_time_tx_retry.script")
        self._session.write_transaction(work)
        self._server.done()
        self.assertEqual(retries, 1)
        self.assertIsInstance(record, types.Record)
        self.assertEqual(record.values, [types.CypherInt(1)])
        self.assertEqual(self._server.count_responses("<ACCEPT>"), 1)
        self.assertEqual(self._server.count_responses("<BROKEN>"), 0)


class TestRoutingConnectionRecvTimeout(TestDirectConnectionRecvTimeout):
    def setUp(self):
        TestkitTestCase.setUp(self)
        self._server = StubServer(9010)
        self._router = StubServer(9000)
        self._router.start(path=self.script_path("router.script"), vars_={
            "#HOST#": dns_resolve_single(self._router.host)
        })
        auth = types.AuthorizationToken("basic", principal="neo4j",
                                        credentials="pass")
        uri = "neo4j://%s:%s" % (dns_resolve_single(self._router.host),
                                 self._router.port)
        self._driver = Driver(self._backend, uri, auth)
        self._session = self._driver.session("w")
        self._last_exc = None

    def tearDown(self):
        # If test raised an exception this will make sure that the stub server
        # is killed and it's output is dumped for analysis.
        self._server.reset()
        self._router.reset()
        if self._session:
            self._session.close()
        if self._driver:
            self._driver.close()
        TestkitTestCase.tearDown(self)

    def _assert_is_timeout_exception(self, e):
        if get_driver_name() in ["python"]:
            self.assertEqual("<class 'neo4j.exceptions.SessionExpired'>",
                             e.errorType)
        elif get_driver_name() in ["java"]:
            self.assertEqual(
                "org.neo4j.driver.exceptions.SessionExpiredException",
                e.errorType)
        elif get_driver_name() in ["ruby"]:
            self.assertEqual(
                "Neo4j::Driver::Exceptions::SessionExpiredException",
                e.errorType)
        else:
            super()._assert_is_timeout_exception(e)

    def _on_failed_retry_assertions(self):
        rt = self._driver.get_routing_table()
        self.assertEqual(rt.routers, [
            get_dns_resolved_server_address(self._router)
        ])
        self.assertEqual(rt.readers, [])
        self.assertEqual(rt.writers, [])

    def _assert_routing_table(self, timed_out, managed):
        if self.driver_supports_features(types.Feature.OPT_CONNECTION_REUSE):
            self.assertEqual(self._router.count_responses("<HANGUP>"), 0)

        self._router.done()
        self._server.reset()
        if timed_out:
            self.assertEqual(self._server.count_responses("<ACCEPT>"), 2)
            self.assertEqual(self._router.count_requests("ROUTE"), 2)
        else:
            self.assertEqual(self._server.count_responses("<ACCEPT>"), 1)
            self.assertEqual(self._router.count_requests("ROUTE"), 1)

        if self.driver_supports_features(types.Feature.OPT_CONNECTION_REUSE):
            self.assertLessEqual(self._router.count_responses("<ACCEPT>"), 1)

        rt = self._driver.get_routing_table()
        self.assertEqual(rt.routers, [
            get_dns_resolved_server_address(self._router)
        ])
        self.assertEqual(rt.readers, [
            get_dns_resolved_server_address(self._server)
        ])
        self.assertEqual(rt.writers, [
            get_dns_resolved_server_address(self._server)
        ])

    def test_timeout(self):
        super().test_timeout()
        self._assert_routing_table(True, False)

    def test_timeout_unmanaged_tx(self):
        super().test_timeout_unmanaged_tx()
        self._assert_routing_table(True, False)

    def test_timeout_managed_tx_retry(self):
        super().test_timeout_managed_tx_retry()
        self._assert_routing_table(True, True)

    def test_in_time(self):
        super().test_in_time()
        self._assert_routing_table(False, False)

    def test_in_time_unmanaged_tx(self):
        super().test_in_time_unmanaged_tx()
        self._assert_routing_table(False, False)

    def test_in_time_managed_tx_retry(self):
        super().test_in_time_managed_tx_retry()
        self._assert_routing_table(False, True)<|MERGE_RESOLUTION|>--- conflicted
+++ resolved
@@ -104,11 +104,7 @@
             with self.assertRaises(types.DriverError) as exc:
                 tx.close()
         # TODO Remove when explicit rollback requirement is removed
-<<<<<<< HEAD
-        if get_driver_name() in ['java', 'ruby']:
-=======
-        if get_driver_name() in ["java"]:
->>>>>>> 1d295121
+        if get_driver_name() in ["java", "ruby"]:
             tx.rollback()
 
         tx = self._session.begin_transaction()
@@ -146,11 +142,7 @@
                 tx.close()
 
         # TODO Remove when explicit rollback requirement is removed
-<<<<<<< HEAD
-        if get_driver_name() in ['java', 'ruby']:
-=======
-        if get_driver_name() in ["java"]:
->>>>>>> 1d295121
+        if get_driver_name() in ["java", "ruby"]:
             tx.rollback()
 
         self._server.done()
