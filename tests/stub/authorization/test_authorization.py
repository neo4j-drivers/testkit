--- conflicted
+++ resolved
@@ -63,16 +63,6 @@
             self.assertIn("Token expired", error.msg)
         elif driver == "dotnet":
             self.assertEqual("ClientError", error.errorType)
-<<<<<<< HEAD
-            self.assertIn("Token expired", error.msg)
-        elif driver == "dotnet":
-            self.assertEqual("ClientError", error.errorType)
-            self.assertIn("Token expired", error.msg)
-        elif driver == 'dotnet':
-            self.assertEqual("ClientError", error.errorType)
-            self.assertEqual("Neo.ClientError.Security.TokenExpired", error.code)
-=======
->>>>>>> 9dd2626e
             self.assertIn("Token expired", error.msg)
         else:
             self.fail("no error mapping is defined for %s driver" % driver)
