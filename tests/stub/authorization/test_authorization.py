--- conflicted
+++ resolved
@@ -53,13 +53,6 @@
             self.assertIn(
                 "Token expired", error.msg
             )
-<<<<<<< HEAD
-        elif driver == 'java':
-            self.assertEqual(
-                "org.neo4j.driver.exceptions.TokenExpiredException",
-                error.errorType)
-            self.assertEqual('Neo.ClientError.Security.TokenExpired',
-=======
         elif driver == "java":
             self.assertEqual(
                 "org.neo4j.driver.exceptions.TokenExpiredException",
@@ -72,7 +65,6 @@
                 "Neo4j::Driver::Exceptions::TokenExpiredException",
                 error.errorType)
             self.assertEqual("Neo.ClientError.Security.TokenExpired",
->>>>>>> 39910b8b
                              error.code)
             self.assertIn("Token expired", error.msg)
         else:
