import inspect
import os

from nutkit.frontend import Driver
import nutkit.protocol as types
from tests.shared import (
    driver_feature,
    get_driver_name,
    TestkitTestCase,
)
from tests.stub.shared import StubServer


class AuthorizationBase(TestkitTestCase):
    # While there is no unified language agnostic error type mapping, a
    # dedicated driver mapping is required to determine if the expected
    # error is returned.
    def assert_is_authorization_error(self, error):
        driver = get_driver_name()
        self.assertEqual("Neo.ClientError.Security.AuthorizationExpired",
                         error.code)
        if driver in ["java"]:
            self.assertEqual(
                "org.neo4j.driver.exceptions.AuthorizationExpiredException",
                error.errorType)
        elif driver in ["python"]:
            self.assertEqual(
                "<class 'neo4j.exceptions.TransientError'>", error.errorType
            )
        elif driver in ["javascript"]:
            # only test for code
            pass
        elif driver in ["dotnet"]:
            self.assertEqual("AuthorizationExpired", error.errorType)
        elif driver in ["ruby"]:
            self.assertEqual(
                "Neo4j::Driver::Exceptions::AuthorizationExpiredException",
                error.errorType)
        else:
            self.fail("no error mapping is defined for %s driver" % driver)

    def assert_is_token_error(self, error):
        driver = get_driver_name()
        self.assertEqual("Neo.ClientError.Security.TokenExpired",
                         error.code)
        if driver in ["python"]:
            self.assertEqual(
                "<class 'neo4j.exceptions.TokenExpired'>", error.errorType
            )
        elif driver in ["go", "javascript"]:
            self.assertEqual("Neo.ClientError.Security.TokenExpired",
                             error.code)
            self.assertIn(
                "Token expired", error.msg
            )
        elif driver == "java":
            self.assertEqual(
                "org.neo4j.driver.exceptions.TokenExpiredException",
                error.errorType)
            self.assertEqual("Neo.ClientError.Security.TokenExpired",
                             error.code)
            self.assertIn("Token expired", error.msg)
<<<<<<< HEAD
=======
        elif driver == "ruby":
            self.assertEqual(
                "Neo4j::Driver::Exceptions::TokenExpiredException",
                error.errorType)
            self.assertEqual("Neo.ClientError.Security.TokenExpired",
                             error.code)
            self.assertIn("Token expired", error.msg)
>>>>>>> 317d105f
        elif driver == 'dotnet':
            self.assertEqual("ClientError", error.errorType)
            self.assertEqual("Neo.ClientError.Security.TokenExpired", error.code)
            self.assertIn("Token expired", error.msg)
        else:
            self.fail("no error mapping is defined for %s driver" % driver)

    def start_server(self, server, script_fn, vars_=None):
        if vars_ is None:
            vars_ = self.get_vars()
        classes = (self.__class__, *inspect.getmro(self.__class__))
        tried_locations = []
        for cls in classes:
            if hasattr(cls, "get_vars") and callable(cls.get_vars):
                try:
                    cls_vars = cls.get_vars(self)
                except NotImplementedError:
                    pass
                if "#VERSION#" in cls_vars:
                    version_folder = \
                        "v{}".format(cls_vars["#VERSION#"].replace(".", "x"))
                    script_path = self.script_path(version_folder, script_fn)
                    tried_locations.append(script_path)
                    if os.path.exists(script_path):
                        server.start(path=script_path, vars_=vars_)
                        return
        raise FileNotFoundError("{!r} tried {!r}".format(
            script_fn, ", ".join(tried_locations)
        ))

    def get_vars(self):
        raise NotImplementedError

    _AUTH_EXPIRED = (
        '{"code": "Neo.ClientError.Security.AuthorizationExpired",'
        ' "message": "Authorization expired"}'
    )
    _TOKEN_EXPIRED = ('{"code": "Neo.ClientError.Security.TokenExpired", '
                      '"message": "Token expired"}')


# TODO: find a way to test that driver ditches all open connection in the pool
#       when encountering Neo.ClientError.Security.AuthorizationExpired
# TODO: re-write tests, where possible, to use only one server, utilizing
#       on_send_RetryableNegative and potentially other hooks.
class TestAuthorizationV4x3(AuthorizationBase):

    required_features = types.Feature.BOLT_4_3,

    def setUp(self):
        super().setUp()
        self._routing_server1 = StubServer(9000)
        self._read_server1 = StubServer(9010)
        self._read_server2 = StubServer(9011)
        self._uri = "neo4j://%s:%d" % (self._routing_server1.host,
                                       self._routing_server1.port)
        self._auth = types.AuthorizationToken(
            "basic", principal="p", credentials="c")
        self._userAgent = "007"

    def tearDown(self):
        self._routing_server1.reset()
        self._read_server1.reset()
        self._read_server2.reset()
        super().tearDown()

    def get_vars(self, host=None):
        if host is None:
            host = self._routing_server1.host
        return {
            "#VERSION#": "4.3",
            "#HOST#": host,
            "#ROUTINGCTX#": '{"address": "' + host + ':9000"}'
        }

    def get_db(self):
        return "adb"

    def switch_unused_servers(self, servers, new_script_path):
        contact_count = []
        for server in servers:
            contact_count.append(server.count_responses("<ACCEPT>"))
            if contact_count[-1] not in (0, 1):
                return
        for count, server in zip(contact_count, servers):
            if count == 0:
                server.reset()
                self.start_server(server, new_script_path)

    def _fail_on_pull_using_session_run(self, error, error_assertion):
        driver = Driver(self._backend, self._uri, self._auth,
                        user_agent=self._userAgent)
        self.start_server(self._routing_server1, "router.script")
        vars_ = self.get_vars()
        vars_["#ERROR#"] = error
        self.start_server(self._read_server1,
                          "reader_yielding_error_on_pull.script", vars_=vars_)

        session = driver.session("r", database=self.get_db())
        result = session.run("RETURN 1 as n")
        with self.assertRaises(types.DriverError) as exc:
            result.next()
        error_assertion(exc.exception)
        session.close()
        driver.close()

        self._routing_server1.done()
        self._read_server1.done()

    @driver_feature(types.Feature.OPT_AUTHORIZATION_EXPIRED_TREATMENT)
    def test_should_fail_with_auth_expired_on_pull_using_session_run(self):
        self._fail_on_pull_using_session_run(
            self._AUTH_EXPIRED, self.assert_is_authorization_error
        )

    @driver_feature(types.Feature.AUTH_BEARER)
    def test_should_fail_with_token_expired_on_pull_using_session_run(self):
        self._fail_on_pull_using_session_run(
            self._TOKEN_EXPIRED, self.assert_is_token_error
        )

    def _fail_on_begin_using_tx_run(self, error, error_assertion):
        driver = Driver(self._backend, self._uri, self._auth,
                        user_agent=self._userAgent)
        self.start_server(self._routing_server1, "router.script")
        vars_ = self.get_vars()
        vars_["#ERROR#"] = error
        self.start_server(self._read_server1,
                          "reader_tx_yielding_error_on_begin.script",
                          vars_=vars_)

        session = driver.session("r", database=self.get_db())
        with self.assertRaises(types.DriverError) as exc:
            tx = session.begin_transaction()
            # TODO: remove block when all drivers behave the same way
            if get_driver_name() in ["javascript", "go"]:
                tx.run("cypher").next()
        error_assertion(exc.exception)
        if get_driver_name() in ["go"]:
            with self.assertRaises(types.DriverError):
                # session will throw upon closure if there is a pending tx
                # tx will throw the last seen error upon closure
                tx.close()
        session.close()
        driver.close()

        self._routing_server1.done()
        self._read_server1.done()

    @driver_feature(types.Feature.OPT_AUTHORIZATION_EXPIRED_TREATMENT)
    def test_should_fail_with_auth_expired_on_begin_using_tx_run(self):
        if get_driver_name() in ["javascript"]:
            self.skipTest("Fails on sending RESET after auth-error and "
                          "surfaces SessionExpired instead.")
        self._fail_on_begin_using_tx_run(
            self._AUTH_EXPIRED, self.assert_is_authorization_error
        )

    @driver_feature(types.Feature.AUTH_BEARER)
    def test_should_fail_with_token_expired_on_begin_using_tx_run(self):
        self._fail_on_begin_using_tx_run(
            self._TOKEN_EXPIRED, self.assert_is_token_error
        )

    def _fail_on_run_using_tx_run(self, error, error_assertion):
        driver = Driver(self._backend, self._uri, self._auth,
                        user_agent=self._userAgent)
        self.start_server(self._routing_server1, "router.script")
        vars_ = self.get_vars()
        vars_["#ERROR#"] = error
        self.start_server(
            self._read_server1, "reader_tx_yielding_error_on_run.script",
            vars_=vars_
        )

        session = driver.session("r", database=self.get_db())
        tx = session.begin_transaction()
        with self.assertRaises(types.DriverError) as exc:
            result = tx.run("RETURN 1 as n")
            # TODO remove consume() once all drivers report the error on run
            if get_driver_name() in ["javascript", "dotnet"]:
                result.consume()

        error_assertion(exc.exception)
        if get_driver_name() in ["go"]:
            # session will throw upon closure if there is a pending tx
            # tx will throw the last seen error upon closure
            with self.assertRaises(types.DriverError):
                tx.close()
        session.close()
        driver.close()

        self._routing_server1.done()
        self._read_server1.done()

    @driver_feature(types.Feature.OPT_AUTHORIZATION_EXPIRED_TREATMENT)
    def test_should_fail_with_auth_expired_on_run_using_tx_run(self):
        self._fail_on_run_using_tx_run(
            self._AUTH_EXPIRED, self.assert_is_authorization_error
        )

    @driver_feature(types.Feature.AUTH_BEARER)
    def test_should_fail_with_token_expired_on_run_using_tx_run(self):
        self._fail_on_run_using_tx_run(
            self._TOKEN_EXPIRED, self.assert_is_token_error
        )

    def _fail_on_pull_using_tx_run(self, error, error_assertion):
        driver = Driver(self._backend, self._uri, self._auth,
                        user_agent=self._userAgent)
        self.start_server(self._routing_server1, "router.script")
        vars_ = self.get_vars()
        vars_["#ERROR#"] = error
        self.start_server(self._read_server1,
                          "reader_tx_yielding_error_on_pull.script",
                          vars_=vars_)

        session = driver.session("r", database=self.get_db())
        tx = session.begin_transaction()
        with self.assertRaises(types.DriverError) as exc:
            result = tx.run("RETURN 1 as n")
            result.next()
        error_assertion(exc.exception)
        if get_driver_name() in ["go"]:
            # session will throw upon closure if there is a pending tx
            # tx will throw the last seen error upon closure
            with self.assertRaises(types.DriverError):
                tx.close()
        session.close()
        driver.close()

        self._routing_server1.done()
        self._read_server1.done()

    @driver_feature(types.Feature.OPT_AUTHORIZATION_EXPIRED_TREATMENT)
    def test_should_fail_with_auth_expired_on_pull_using_tx_run(self):
        self._fail_on_pull_using_tx_run(
            self._AUTH_EXPIRED, self.assert_is_authorization_error
        )

    @driver_feature(types.Feature.AUTH_BEARER)
    def test_should_fail_with_token_expired_on_pull_using_tx_run(self):
        self._fail_on_pull_using_tx_run(
            self._TOKEN_EXPIRED, self.assert_is_token_error
        )

    def _fail_on_commit_using_tx_run(self, error, error_assertion):
        driver = Driver(self._backend, self._uri, self._auth,
                        user_agent=self._userAgent)
        self.start_server(self._routing_server1, "router.script")
        vars_ = self.get_vars()
        vars_["#ERROR#"] = error
        self.start_server(
            self._read_server1,
            "reader_tx_yielding_error_on_commit_with_pull_or_discard.script",
            vars_=vars_)

        session = driver.session("r", database=self.get_db())
        tx = session.begin_transaction()
        tx.run("RETURN 1 as n")
        with self.assertRaises(types.DriverError) as exc:
            tx.commit()
        error_assertion(exc.exception)
        session.close()
        driver.close()

        self._routing_server1.done()
        self._read_server1.done()

    @driver_feature(types.Feature.OPT_AUTHORIZATION_EXPIRED_TREATMENT)
    def test_should_fail_with_auth_expired_on_commit_using_tx_run(self):
        self._fail_on_commit_using_tx_run(
            self._AUTH_EXPIRED, self.assert_is_authorization_error
        )

    @driver_feature(types.Feature.AUTH_BEARER)
    def test_should_fail_with_token_expired_on_commit_using_tx_run(self):
        self._fail_on_commit_using_tx_run(
            self._TOKEN_EXPIRED, self.assert_is_token_error
        )

    @driver_feature(types.Feature.OPT_AUTHORIZATION_EXPIRED_TREATMENT)
    def _fail_on_rollback_using_tx_run(self, error, error_assertion):
        driver = Driver(self._backend, self._uri, self._auth,
                        user_agent=self._userAgent)
        self.start_server(self._routing_server1, "router.script")
        vars_ = self.get_vars()
        vars_["#ERROR#"] = error
        self.start_server(
            self._read_server1,
            "reader_tx_yielding_error_on_rollback_with_pull_or_discard.script",
            vars_=vars_)

        session = driver.session("r", database=self.get_db())
        tx = session.begin_transaction()
        tx.run("RETURN 1 as n")
        with self.assertRaises(types.DriverError) as exc:
            tx.rollback()
        error_assertion(exc.exception)
        session.close()
        driver.close()

        self._routing_server1.done()
        self._read_server1.done()

    @driver_feature(types.Feature.OPT_AUTHORIZATION_EXPIRED_TREATMENT)
    def test_should_fail_with_auth_expired_on_rollback_using_tx_run(self):
        self._fail_on_rollback_using_tx_run(
            self._AUTH_EXPIRED, self.assert_is_authorization_error
        )

    @driver_feature(types.Feature.AUTH_BEARER)
    def test_should_fail_with_token_expired_on_rollback_using_tx_run(self):
        self._fail_on_rollback_using_tx_run(
            self._TOKEN_EXPIRED, self.assert_is_token_error
        )

    @driver_feature(types.Feature.OPT_AUTHORIZATION_EXPIRED_TREATMENT)
    def test_should_retry_on_auth_expired_on_begin_using_tx_function(self):
        driver = Driver(self._backend, self._uri, self._auth,
                        user_agent=self._userAgent)
        self.start_server(self._routing_server1, "router.script")
        # FIXME: test assumes that the driver contacts read_server1 first

        # Note: swapping scripts with hooks is not possible because some
        # drivers (e.g., Java) don't call the transaction function if they
        # can't run a successful BEGIN first.
        vars_ = self.get_vars()
        vars_["#ERROR#"] = self._AUTH_EXPIRED
        self.start_server(self._read_server1,
                          "reader_tx_yielding_error_on_begin.script",
                          vars_=vars_)
        self.start_server(self._read_server2, "reader_tx.script")

        session = driver.session("r", database=self.get_db())
        attempt_count = 0
        sequences = []

        def work(tx):
            nonlocal attempt_count
            attempt_count += 1
            result = tx.run("RETURN 1 as n")
            sequences.append(list(result))

        session.read_transaction(work)
        session.close()
        driver.close()

        self._routing_server1.done()
        self._read_server1.done()
        self._read_server2.done()
        # TODO: Some drivers check the result of BEGIN before calling the
        #       transaction function, others don't
        self.assertIn(attempt_count, {1, 2})
        self.assertEqual([[types.Record([types.CypherInt(1)])]], sequences)

    @driver_feature(types.Feature.AUTH_BEARER)
    def test_should_fail_on_token_expired_on_begin_using_tx_function(self):
        driver = Driver(self._backend, self._uri, self._auth,
                        user_agent=self._userAgent)
        self.start_server(self._routing_server1, "router.script")
        # FIXME: test assumes that the driver contacts read_server1 first

        # Note: swapping scripts with hooks is not possible because some
        # drivers (e.g., Java) don't call the transaction function if they
        # can't run a successful BEGIN first.
        vars_ = self.get_vars()
        vars_["#ERROR#"] = self._TOKEN_EXPIRED
        self.start_server(self._read_server1,
                          "reader_tx_yielding_error_on_begin.script",
                          vars_=vars_)
        self.start_server(self._read_server2, "reader_tx.script")

        session = driver.session("r", database=self.get_db())
        attempt_count = 0
        sequences = []

        def work(tx):
            nonlocal attempt_count
            attempt_count += 1
            result = tx.run("RETURN 1 as n")
            sequences.append(list(result))

        with self.assertRaises(types.DriverError) as exc:
            session.read_transaction(work)
        self.assert_is_token_error(exc.exception)
        session.close()
        driver.close()

        self._routing_server1.done()
        self._read_server1.done()
        self._read_server2.reset()
        self.assertEqual(self._read_server2.count_responses("<ACCEPT>"), 0)
        # TODO: Some drivers check the result of BEGIN before calling the
        #       transaction function, others don't
        self.assertIn(attempt_count, {0, 1})
        self.assertEqual([], sequences)

    @driver_feature(types.Feature.OPT_AUTHORIZATION_EXPIRED_TREATMENT)
    def test_should_retry_on_auth_expired_on_run_using_tx_function(self):
        driver = Driver(self._backend, self._uri, self._auth,
                        user_agent=self._userAgent)
        vars_ = self.get_vars()
        vars_["#ERROR#"] = self._AUTH_EXPIRED
        self.start_server(self._routing_server1, "router.script")
        self.start_server(
            self._read_server1, "reader_tx_yielding_error_on_run.script",
            vars_=vars_
        )
        self.start_server(
            self._read_server2, "reader_tx_yielding_error_on_run.script",
            vars_=vars_
        )

        session = driver.session("r", database=self.get_db())
        attempt_count = 0
        sequences = []

        def work(tx):
            nonlocal attempt_count
            attempt_count += 1
            result = tx.run("RETURN 1 as n")
            sequences.append(list(result))

        session.read_transaction(work, hooks={
            "on_send_RetryableNegative": lambda _: self.switch_unused_servers(
                (self._read_server1, self._read_server2), "reader_tx.script"
            )
        })
        session.close()
        driver.close()

        self._routing_server1.done()
        self._read_server1.done()
        self._read_server2.done()
        self.assertEqual(2, attempt_count)
        self.assertEqual([[types.Record([types.CypherInt(1)])]], sequences)

    @driver_feature(types.Feature.AUTH_BEARER)
    def test_should_fail_on_token_expired_on_run_using_tx_function(self):
        driver = Driver(self._backend, self._uri, self._auth,
                        user_agent=self._userAgent)
        vars_ = self.get_vars()
        vars_["#ERROR#"] = self._TOKEN_EXPIRED
        self.start_server(self._routing_server1, "router.script")
        self.start_server(
            self._read_server1, "reader_tx_yielding_error_on_run.script",
            vars_=vars_
        )
        self.start_server(
            self._read_server2, "reader_tx_yielding_error_on_run.script",
            vars_=vars_
        )

        session = driver.session("r", database=self.get_db())
        attempt_count = 0
        sequences = []

        def work(tx):
            nonlocal attempt_count
            attempt_count += 1
            result = tx.run("RETURN 1 as n")
            sequences.append(list(result))

        with self.assertRaises(types.DriverError) as exc:
            session.read_transaction(work, hooks={
                "on_send_RetryableNegative": lambda _:
                    self.switch_unused_servers(
                        (self._read_server1, self._read_server2),
                        "reader_tx.script"
                    )
            })
        self.assert_is_token_error(exc.exception)
        session.close()
        driver.close()

        self._routing_server1.done()
        reader1_connections = self._read_server1.count_responses("<ACCEPT>")
        reader2_connections = self._read_server2.count_responses("<ACCEPT>")
        if reader1_connections == 1:
            self._read_server1.done()
            self._read_server2.reset()
        elif reader2_connections == 1:
            self._read_server2.done()
            self._read_server1.reset()
        if reader1_connections + reader2_connections != 1:
            self.fail("Not exactly 1 read attempt. Reader 1: %i + Reader 2: %i"
                      % (reader1_connections, reader2_connections))
        self.assertEqual(1, attempt_count)
        self.assertEqual([], sequences)

    @driver_feature(types.Feature.OPT_AUTHORIZATION_EXPIRED_TREATMENT)
    def test_should_retry_on_auth_expired_on_pull_using_tx_function(self):
        driver = Driver(self._backend, self._uri, self._auth,
                        user_agent=self._userAgent)
        self.start_server(self._routing_server1, "router.script")
        vars_ = self.get_vars()
        vars_["#ERROR#"] = self._AUTH_EXPIRED
        self.start_server(self._read_server1,
                          "reader_tx_yielding_error_on_pull.script",
                          vars_=vars_)
        self.start_server(self._read_server2,
                          "reader_tx_yielding_error_on_pull.script",
                          vars_=vars_)

        session = driver.session("r", database=self.get_db())
        attempt_count = 0
        sequences = []

        def work(tx):
            nonlocal attempt_count
            attempt_count += 1
            result = tx.run("RETURN 1 as n")
            sequences.append(list(result))

        session.read_transaction(work, hooks={
            "on_send_RetryableNegative": lambda _: self.switch_unused_servers(
                (self._read_server1, self._read_server2), "reader_tx.script"
            )
        })
        session.close()
        driver.close()

        self._routing_server1.done()
        self._read_server1.done()
        self._read_server2.done()
        self.assertEqual(2, attempt_count)
        self.assertEqual([[types.Record([types.CypherInt(1)])]], sequences)

    @driver_feature(types.Feature.AUTH_BEARER)
    def test_should_fail_on_token_expired_on_pull_using_tx_function(self):
        driver = Driver(self._backend, self._uri, self._auth,
                        user_agent=self._userAgent)
        self.start_server(self._routing_server1, "router.script")
        vars_ = self.get_vars()
        vars_["#ERROR#"] = self._TOKEN_EXPIRED
        self.start_server(self._read_server1,
                          "reader_tx_yielding_error_on_pull.script",
                          vars_=vars_)
        self.start_server(self._read_server2,
                          "reader_tx_yielding_error_on_pull.script",
                          vars_=vars_)

        session = driver.session("r", database=self.get_db())
        attempt_count = 0
        sequences = []

        def work(tx):
            nonlocal attempt_count
            attempt_count += 1
            result = tx.run("RETURN 1 as n")
            sequences.append(list(result))

        with self.assertRaises(types.DriverError) as exc:
            session.read_transaction(work, hooks={
                "on_send_RetryableNegative": lambda _:
                    self.switch_unused_servers(
                        (self._read_server1, self._read_server2),
                        "reader_tx.script"
                    )
            })
        self.assert_is_token_error(exc.exception)
        session.close()
        driver.close()

        self._routing_server1.done()
        reader1_connections = self._read_server1.count_responses("<ACCEPT>")
        reader2_connections = self._read_server2.count_responses("<ACCEPT>")
        if reader1_connections == 1:
            self._read_server1.done()
            self._read_server2.reset()
        elif reader2_connections == 1:
            self._read_server2.done()
            self._read_server1.reset()
        if reader1_connections + reader2_connections != 1:
            self.fail("Not exactly 1 read attempt. Reader 1: %i + Reader 2: %i"
                      % (reader1_connections, reader2_connections))
        self.assertEqual(1, attempt_count)
        self.assertEqual([], sequences)

    @driver_feature(types.Feature.OPT_AUTHORIZATION_EXPIRED_TREATMENT)
    def test_should_retry_on_auth_expired_on_commit_using_tx_function(self):
        driver = Driver(self._backend, self._uri, self._auth,
                        user_agent=self._userAgent)
        self.start_server(self._routing_server1, "router.script")
        vars_ = self.get_vars()
        vars_["#ERROR#"] = self._AUTH_EXPIRED
        self.start_server(self._read_server1,
                          "reader_tx_yielding_error_on_commit.script",
                          vars_=vars_)
        self.start_server(self._read_server2,
                          "reader_tx_yielding_error_on_commit.script",
                          vars_=vars_)

        session = driver.session("r", database=self.get_db())
        attempt_count = 0
        sequences = []

        def work(tx):
            nonlocal attempt_count
            attempt_count += 1
            result = tx.run("RETURN 1 as n")
            sequences.append(list(result))

        session.read_transaction(work, hooks={
            "on_send_RetryablePositive": lambda _: self.switch_unused_servers(
                (self._read_server1, self._read_server2), "reader_tx.script"
            )
        })
        session.close()
        driver.close()

        self._routing_server1.done()
        self._read_server1.done()
        self._read_server2.done()
        self.assertEqual(2, attempt_count)
        self.assertEqual([[types.Record([types.CypherInt(1)])],
                          [types.Record([types.CypherInt(1)])]], sequences)

    @driver_feature(types.Feature.AUTH_BEARER)
    def test_should_fail_on_token_expired_on_commit_using_tx_function(self):
        driver = Driver(self._backend, self._uri, self._auth,
                        user_agent=self._userAgent)
        self.start_server(self._routing_server1, "router.script")
        vars_ = self.get_vars()
        vars_["#ERROR#"] = self._TOKEN_EXPIRED
        self.start_server(self._read_server1,
                          "reader_tx_yielding_error_on_commit.script",
                          vars_=vars_)
        self.start_server(self._read_server2,
                          "reader_tx_yielding_error_on_commit.script",
                          vars_=vars_)

        session = driver.session("r", database=self.get_db())
        attempt_count = 0
        sequences = []

        def work(tx):
            nonlocal attempt_count
            attempt_count += 1
            result = tx.run("RETURN 1 as n")
            sequences.append(list(result))

        with self.assertRaises(types.DriverError) as exc:
            session.read_transaction(work, hooks={
                "on_send_RetryableNegative": lambda _:
                    self.switch_unused_servers(
                        (self._read_server1, self._read_server2),
                        "reader_tx.script"
                    )
            })
        self.assert_is_token_error(exc.exception)
        session.close()
        driver.close()

        self._routing_server1.done()
        reader1_connections = self._read_server1.count_responses("<ACCEPT>")
        reader2_connections = self._read_server2.count_responses("<ACCEPT>")
        if reader1_connections == 1:
            self._read_server1.done()
            self._read_server2.reset()
        elif reader2_connections == 1:
            self._read_server2.done()
            self._read_server1.reset()
        if reader1_connections + reader2_connections != 1:
            self.fail("Not exactly 1 read attempt. Reader 1: %i + Reader 2: %i"
                      % (reader1_connections, reader2_connections))
        self.assertEqual(1, attempt_count)
        self.assertEqual([[types.Record([types.CypherInt(1)])]], sequences)


class TestAuthorizationV4x1(TestAuthorizationV4x3):

    required_features = types.Feature.BOLT_4_1,

    def get_vars(self, host=None):
        if host is None:
            host = self._routing_server1.host
        return {
            "#VERSION#": "4.1",
            "#HOST#": host,
            "#ROUTINGMODE#": '"mode": "r", ',
            "#ROUTINGCTX#": '{"address": "' + host + ':9000"}'
        }


class TestAuthorizationV3(TestAuthorizationV4x3):
    required_features = types.Feature.BOLT_3_0,

    def get_vars(self, host=None):
        if host is None:
            host = self._routing_server1.host
        return {
            "#VERSION#": "3",
            "#HOST#": host,
            "#ROUTINGCTX#": '{"address": "' + host + ':9000"}'
        }

    def get_db(self):
        return None


class TestNoRoutingAuthorization(AuthorizationBase):

    required_features = types.Feature.BOLT_4_0,

    def setUp(self):
        super().setUp()
        self._server = StubServer(9010)
        self._uri = "bolt://%s:%d" % (self._server.host,
                                      self._server.port)
        self._auth = types.AuthorizationToken(
            "basic", principal="p", credentials="c")
        self._userAgent = "007"

    def tearDown(self):
        self._server.reset()
        super().tearDown()

    def get_vars(self):
        return {
            "#VERSION#": "4.0"
        }

    @driver_feature(types.Feature.OPT_AUTHORIZATION_EXPIRED_TREATMENT)
    def test_should_drop_connection_after_AuthorizationExpired(self):  # noqa: N802,E501
        self.start_server(
            self._server,
            "reader_return_1_failure_return_2_and_3_succeed.script"
        )
        driver = Driver(self._backend, self._uri, self._auth,
                        user_agent=self._userAgent)

        session1 = driver.session("r", fetch_size=1)
        session2 = driver.session("r")

        session1.run("RETURN 2 as n").next()

        with self.assertRaises(types.DriverError) as exc:
            session2.run("RETURN 1 as n").next()
        self.assert_is_authorization_error(exc.exception)

        session2.close()
        session1.close()

        accept_count = self._server.count_responses("<ACCEPT>")

        # fetching another connection and run a query to force
        # drivers which lazy close the connection do it
        session3 = driver.session("r")
        session3.run("RETURN 3 as n").next()
        session3.close()

        hangup_count = self._server.count_responses("<HANGUP>")

        self.assertEqual(accept_count, hangup_count)
        self.assertGreaterEqual(accept_count, 2)

        driver.close()

    @driver_feature(types.Feature.OPT_AUTHORIZATION_EXPIRED_TREATMENT)
    def test_should_be_able_to_use_current_sessions_after_AuthorizationExpired(  # noqa: N802,E501
            self):
        self.start_server(
            self._server,
            "reader_return_1_failure_return_2_and_3_succeed.script"
        )

        driver = Driver(self._backend, self._uri, self._auth,
                        user_agent=self._userAgent)

        session1 = driver.session("r", fetch_size=1)
        session2 = driver.session("r")

        list(session1.run("RETURN 3 as n"))

        with self.assertRaises(types.DriverError) as exc:
            session2.run("RETURN 1 as n").next()
        self.assert_is_authorization_error(exc.exception)

        session2.close()

        session1.run("RETURN 2 as n").next()
        session1.close()


class TestAuthenticationSchemes(AuthorizationBase):

    required_features = types.Feature.BOLT_4_3,

    def get_vars(self):
        return {
            "#VERSION#": "4.3"
        }

    def setUp(self):
        super().setUp()
        self._server = StubServer(9010)
        self._uri = "bolt://%s:%d" % (self._server.host,
                                      self._server.port)

    def tearDown(self):
        self._server.reset()
        self._server._dump()
        super().tearDown()

    def test_basic_scheme(self):
        def test():
            implicit_defaults = self.driver_supports_features(
                types.Feature.OPT_IMPLICIT_DEFAULT_ARGUMENTS
            )
            if realm == "foobar":
                script_fn = "scheme_basic_realm_foobar%s.script"
            else:
                script_fn = "scheme_basic%s.script"
            script_fn = script_fn % ("_minimal" if implicit_defaults else "")
            self.start_server(self._server, script_fn)

            if realm:
                auth = types.AuthorizationToken(
                    "basic", principal="neo4j", credentials="pass", realm=realm
                )
            else:
                auth = types.AuthorizationToken("basic", principal="neo4j",
                                                credentials="pass")
            driver = Driver(self._backend, self._uri, auth)
            session = driver.session("r")
            list(session.run("RETURN 1 AS n"))
            session.close()
            driver.close()
            self._server.done()

        for realm in (None, "", "foobar"):
            with self.subTest("realm-%s" % realm):
                test()
            self._server.reset()

    @driver_feature(types.Feature.AUTH_BEARER)
    def test_bearer_scheme(self):
        implicit_defaults = self.driver_supports_features(
            types.Feature.OPT_IMPLICIT_DEFAULT_ARGUMENTS
        )
        script_fn = "scheme_bearer%s.script"
        script_fn = script_fn % ("_minimal" if implicit_defaults else "")
        self.start_server(self._server, script_fn)

        auth = types.AuthorizationToken("bearer", credentials="QmFuYW5hIQ==")
        driver = Driver(self._backend, self._uri, auth)
        session = driver.session("r")
        list(session.run("RETURN 1 AS n"))
        session.close()
        driver.close()
        self._server.done()

    @driver_feature(types.Feature.AUTH_CUSTOM)
    def test_custom_scheme(self):
        implicit_defaults = self.driver_supports_features(
            types.Feature.OPT_IMPLICIT_DEFAULT_ARGUMENTS
        )
        script_fn = "scheme_custom%s.script"
        script_fn = script_fn % ("_minimal" if implicit_defaults else "")
        self.start_server(self._server, script_fn)

        auth = types.AuthorizationToken("wild-scheme",
                                        principal="I See Something",
                                        credentials="You Don't See!",
                                        realm="And it's blue.",
                                        parameters={
                                            "sky?": "no",
                                            "my eyes": 0.1,
                                            "da be dee da be daa?": True
                                        })
        driver = Driver(self._backend, self._uri, auth)
        session = driver.session("r")
        list(session.run("RETURN 1 AS n"))
        session.close()
        driver.close()
        self._server.done()

    @driver_feature(types.Feature.AUTH_CUSTOM)
    def test_custom_scheme_empty(self):
        implicit_defaults = self.driver_supports_features(
            types.Feature.OPT_IMPLICIT_DEFAULT_ARGUMENTS
        )
        script_fn = "scheme_custom_empty%s.script"
        script_fn = script_fn % ("_minimal" if implicit_defaults else "")
        self.start_server(self._server, script_fn)

        auth = types.AuthorizationToken("minimal-scheme",
                                        principal="",
                                        credentials="",
                                        realm="",
                                        parameters={})
        driver = Driver(self._backend, self._uri, auth)
        session = driver.session("r")
        list(session.run("RETURN 1 AS n"))
        session.close()
        driver.close()
        self._server.done()

    @driver_feature(types.Feature.AUTH_KERBEROS)
    def test_kerberos_scheme(self):
        implicit_defaults = self.driver_supports_features(
            types.Feature.OPT_IMPLICIT_DEFAULT_ARGUMENTS
        )
        script_fn = "scheme_kerberos%s.script"
        script_fn = script_fn % ("_minimal" if implicit_defaults else "")
        self.start_server(self._server, script_fn)

        auth = types.AuthorizationToken("kerberos", credentials="QmFuYW5hIQ==")
        driver = Driver(self._backend, self._uri, auth)
        session = driver.session("r")
        list(session.run("RETURN 1 AS n"))
        session.close()
        driver.close()
        self._server.done()<|MERGE_RESOLUTION|>--- conflicted
+++ resolved
@@ -60,8 +60,6 @@
             self.assertEqual("Neo.ClientError.Security.TokenExpired",
                              error.code)
             self.assertIn("Token expired", error.msg)
-<<<<<<< HEAD
-=======
         elif driver == "ruby":
             self.assertEqual(
                 "Neo4j::Driver::Exceptions::TokenExpiredException",
@@ -69,7 +67,6 @@
             self.assertEqual("Neo.ClientError.Security.TokenExpired",
                              error.code)
             self.assertIn("Token expired", error.msg)
->>>>>>> 317d105f
         elif driver == 'dotnet':
             self.assertEqual("ClientError", error.errorType)
             self.assertEqual("Neo.ClientError.Security.TokenExpired", error.code)
