--- conflicted
+++ resolved
@@ -1125,13 +1125,11 @@
             "#VERSION#": "5.0"
         }
 
-<<<<<<< HEAD
-=======
     def post_script_assertions(self):
         # add OPT_MINIMAL_RESETS assertion (if driver claims to support it)
         if self.driver_supports_features(types.Feature.OPT_MINIMAL_RESETS):
             self.assertEqual(self._server.count_requests("RESET"), 0)
->>>>>>> 5f3b07fc
+
 
 class TestAuthenticationSchemesV5x1(TestAuthenticationSchemesV5x0):
 
