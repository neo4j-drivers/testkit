from nutkit.frontend import Driver
import nutkit.protocol as types
from tests.shared import (
    driver_feature,
    get_driver_name,
    TestkitTestCase,
)
from tests.stub.shared import StubServer


# Verifies that session.beginTransaction parameters are sent as expected over
# the wire. These are the different cases tests:
#   Read mode
#   Write mode
#   Bookmarks + write mode
#   Transaction meta data + write mode
#   Transaction timeout + write mode
#   Read mode + transaction meta data + transaction timeout + bookmarks
class TestTxBeginParameters(TestkitTestCase):
    def setUp(self):
        super().setUp()
        self._router = StubServer(9000)
        self._server = StubServer(9001)
        self._driver_name = get_driver_name()

    def tearDown(self):
        # If test raised an exception this will make sure that the stub server
        # is killed and it's output is dumped for analysis.
        self._server.reset()
        self._router.reset()
        super().tearDown()

    def _start_servers_and_driver(self, script, routing, db, impersonation):
        if routing:
            router_script = "router%s%%s.script"
            if db:
                router_script = router_script % ("_" + db)
            else:
                router_script = router_script % "_default_db"
            if impersonation:
                router_script = router_script % "_impersonation"
            else:
                router_script = router_script % ""
            self._router.start(path=self.script_path(router_script),
                               vars_={"#HOST#": self._router.host})
        if routing and not db:
            script += "_homedb.script"
        else:
            script += ".script"
        self._server.start(path=self.script_path(script))
        if routing:
            uri = "neo4j://%s" % self._router.address
        else:
            uri = "bolt://%s" % self._server.address
        self._driver = Driver(self._backend, uri,
                              types.AuthorizationToken("basic", principal="",
                                                       credentials=""))

    def _run(self, script, routing, tx_func_access_mode=None,
             session_args=None, session_kwargs=None,
             tx_args=None, tx_kwargs=None,
             run_args=None, run_kwargs=None):
        def work(tx_):
            # Need to do something on the tx, driver might do lazy begin
            list(tx_.run("RETURN 1 as n", *run_args, **run_kwargs))

        if session_args is None:
            session_args = ()
        if session_kwargs is None:
            session_kwargs = {}
        if tx_args is None:
            tx_args = ()
        if tx_kwargs is None:
            tx_kwargs = {}
        if run_args is None:
            run_args = ()
        if run_kwargs is None:
            run_kwargs = {}
        self._start_servers_and_driver(script, routing,
                                       session_kwargs.get("database"),
                                       session_kwargs.get("impersonated_user"))
        session = self._driver.session(*session_args, **session_kwargs)
        try:
            if tx_func_access_mode is None:
                tx = session.begin_transaction(*tx_args, **tx_kwargs)
                work(tx)
                tx.commit()
            elif tx_func_access_mode == "w":
                session.write_transaction(work, *tx_args, **tx_kwargs)
            elif tx_func_access_mode == "r":
                session.read_transaction(work, *tx_args, **tx_kwargs)
            else:
                raise ValueError(tx_func_access_mode)
            self._server.done()
        finally:
            self._server.reset()
            self._router.reset()
            session.close()
            self._driver.close()

    @driver_feature(types.Feature.BOLT_4_4)
    def test_access_mode_read(self):
        for routing in (True, False):
            with self.subTest("routing" if routing else "direct"):
                self._run("access_mode_read", routing, session_args=("r",))
                self._server.done()

    @driver_feature(types.Feature.BOLT_4_4)
    def test_tx_func_access_mode_read(self):
        for routing in (True, False):
            for session_access_mode in ("r", "w"):
                with self.subTest("session_mode_" + session_access_mode
                                  + "_routing" if routing else "_direct"):
                    self._run("access_mode_read", routing,
                              session_args=(session_access_mode[0],),
                              tx_func_access_mode="r")

    @driver_feature(types.Feature.BOLT_4_4)
    def test_access_mode_write(self):
        for routing in (True, False):
            with self.subTest("routing" if routing else "direct"):
                self._run("access_mode_write", routing,
                          session_args=("w",))
                self._server.done()

    @driver_feature(types.Feature.BOLT_4_4)
    def test_tx_func_access_mode(self):
        for routing in (True, False):
            for session_access_mode in ("r", "w"):
                with self.subTest("session_mode_" + session_access_mode):
                    self._run("access_mode_write", routing,
                              session_args=(session_access_mode[0],),
                              tx_func_access_mode="w")

    @driver_feature(types.Feature.BOLT_4_4)
    def test_parameters(self):
        for routing in (True, False):
            with self.subTest("routing" if routing else "direct"):
                self._run("parameters", routing,
                          session_args=("w",),
                          run_kwargs={"params": {"p": types.CypherInt(1)}})

    @driver_feature(types.Feature.BOLT_4_4)
    def test_bookmarks(self):
        for routing in (True, False):
            with self.subTest("routing" if routing else "direct"):
                self._run("bookmarks", routing,
                          session_args=("w",),
                          session_kwargs={"bookmarks": ["b1", "b2"]})

    @driver_feature(types.Feature.BOLT_4_4)
    def test_tx_meta(self):
        for routing in (True, False):
            with self.subTest("routing" if routing else "direct"):
                self._run("tx_meta", routing,
                          session_args=("w",),
                          tx_kwargs={"tx_meta": {"akey": "aval"}})

    @driver_feature(types.Feature.BOLT_4_4)
    def test_timeout(self):
        for routing in (True, False):
            with self.subTest("routing" if routing else "direct"):
                self._run("timeout", routing,
                          session_args=("w",), tx_kwargs={"timeout": 17})

    @driver_feature(types.Feature.BOLT_4_4)
    def test_database(self):
        for routing in (True, False)[1:]:
            with self.subTest("routing" if routing else "direct"):
                self._run("adb", routing,
                          session_args=("w",),
                          session_kwargs={"database": "adb"})

    @driver_feature(types.Feature.IMPERSONATION,
                    types.Feature.BOLT_4_4)
    def test_impersonation(self):
        for routing in (True, False):
            with self.subTest("routing" if routing else "direct"):
                self._run("imp_user", routing,
                          session_args=("w",),
                          session_kwargs={
                              "impersonated_user": "that-other-dude"
                          })

    @driver_feature(types.Feature.IMPERSONATION,
                    types.Feature.BOLT_4_3)
    def test_impersonation_fails_on_v4x3(self):
        for routing in (True, False):
            with self.subTest("routing" if routing else "direct"):
                with self.assertRaises(types.DriverError) as exc:
                    self._run("imp_user_v4x3", routing,
                              session_args=("w",),
                              session_kwargs={
                                  "impersonated_user": "that-other-dude"
                              })
                if self._driver_name in ["python"]:
                    self.assertEqual(
                        exc.exception.errorType,
                        "<class 'neo4j.exceptions.ConfigurationError'>"
                    )
                    self.assertIn("that-other-dude", exc.exception.msg)
                elif self._driver_name in ["java"]:
                    self.assertEqual(
                        exc.exception.errorType,
                        "org.neo4j.driver.exceptions.ClientException"
                    )
                elif self._driver_name in ["go"]:
                    self.assertIn("impersonation", exc.exception.msg)
<<<<<<< HEAD
                elif self._driver_name in ["dotnet"]:
                    self.assertEqual(
                        exc.exception.errorType,
                        "ArgumentError")
=======
                elif self._driver_name in ["ruby"]:
                    self.assertEqual(
                        exc.exception.errorType,
                        "Neo4j::Driver::Exceptions::ClientException"
                    )
>>>>>>> 317d105f

    @driver_feature(types.Feature.IMPERSONATION,
                    types.Feature.BOLT_4_4)
    def test_combined(self):
        for routing in (True, False):
            with self.subTest("routing" if routing else "direct"):
                self._run("combined", routing,
                          session_args=("r",),
                          run_kwargs={"params": {"p": types.CypherInt(1)}},
                          session_kwargs={
                              "bookmarks": ["b0"],
                              "database": "adb",
                              "impersonated_user": "that-other-dude"
                          },
                          tx_kwargs={"tx_meta": {"k": "v"}, "timeout": 11})<|MERGE_RESOLUTION|>--- conflicted
+++ resolved
@@ -206,18 +206,15 @@
                     )
                 elif self._driver_name in ["go"]:
                     self.assertIn("impersonation", exc.exception.msg)
-<<<<<<< HEAD
-                elif self._driver_name in ["dotnet"]:
-                    self.assertEqual(
-                        exc.exception.errorType,
-                        "ArgumentError")
-=======
                 elif self._driver_name in ["ruby"]:
                     self.assertEqual(
                         exc.exception.errorType,
                         "Neo4j::Driver::Exceptions::ClientException"
                     )
->>>>>>> 317d105f
+                elif self._driver_name in ["dotnet"]:
+                    self.assertEqual(
+                        exc.exception.errorType,
+                        "ArgumentError")
 
     @driver_feature(types.Feature.IMPERSONATION,
                     types.Feature.BOLT_4_4)
