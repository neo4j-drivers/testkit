!: BOLT #VERSION#
!: AUTO HELLO
!: AUTO RESET

C: BEGIN {}
S: SUCCESS {}
C: RUN "RETURN 1 as n" {} {}
   PULL_ALL
<<<<<<< HEAD
S: FAILURE {"code": "Neo.TransientError.Database.DatabaseUnavailable", "message": "Database is busy doing store copy"}
   IGNORED
=======
S: FAILURE {"code": "Neo.TransientError.General.DatabaseUnavailable", "message": "Database is busy doing store copy"}
   IGNORED
{?
    C: GOODBYE
    S: <EXIT>
?}
>>>>>>> b8d6abb6
<|MERGE_RESOLUTION|>--- conflicted
+++ resolved
@@ -6,14 +6,9 @@
 S: SUCCESS {}
 C: RUN "RETURN 1 as n" {} {}
    PULL_ALL
-<<<<<<< HEAD
 S: FAILURE {"code": "Neo.TransientError.Database.DatabaseUnavailable", "message": "Database is busy doing store copy"}
-   IGNORED
-=======
-S: FAILURE {"code": "Neo.TransientError.General.DatabaseUnavailable", "message": "Database is busy doing store copy"}
    IGNORED
 {?
     C: GOODBYE
     S: <EXIT>
-?}
->>>>>>> b8d6abb6
+?}