from nutkit.frontend import Driver
import nutkit.protocol as types

from ...shared import get_driver_name
from .test_routing_v4x4 import RoutingV4x4


class RoutingV3(RoutingV4x4):

    required_features = types.Feature.BOLT_3_0,
    bolt_version = "3"
    server_agent = "Neo4j/3.5.0"

    def get_vars(self, host=None):
        if host is None:
            host = self._routingServer1.host
        v = {
            "#VERSION#": self.bolt_version,
            "#HOST#": host,
            "#SERVER_AGENT#": self.server_agent,
            "#ROUTINGCTX#": (
                '{"address": "' + host
                + ':9000", "region": "china", "policy": "my_policy"}'
            ),
            "#EXTR_HELLO_ROUTING_PROPS#": "",
            "#EXTR_HELLO_ROUTING_PROPS_EMPTY_CTX#": ""
        }

<<<<<<< HEAD
        if get_driver_name() in ['java', 'ruby']:
            v["#EXTR_HELLO_ROUTING_PROPS#"] = \
                ', "routing": ' + v['#ROUTINGCTX#']
            v["#EXTR_HELLO_ROUTING_PROPS_EMPTY_CTX#"] = \
                ', "routing": {"address": "' + host + ':9000"}'
=======
        if get_driver_name() in ["java"]:
            v.update({
                "#EXTR_HELLO_ROUTING_PROPS#":
                    ', "routing": ' + v["#ROUTINGCTX#"],
                "#EXTR_HELLO_ROUTING_PROPS_EMPTY_CTX#":
                    ', "routing": {"address": "' + host + ':9000"}',
            })
>>>>>>> 1d295121

        return v

    adb = None

    def route_call_count(self, server):
        return server.count_requests(
            'RUN "CALL dbms.cluster.routing.getRoutingTable('
        )

    def should_support_multi_db(self):
        return False

    def test_should_read_successfully_from_reachable_db_after_trying_unreachable_db(  # noqa: N802,E501
            self):
        pass

    def test_should_pass_system_bookmark_when_getting_rt_for_multi_db(self):
        pass

    def test_should_send_system_bookmark_with_route(self):
        pass

    def test_should_fail_on_empty_routing_response(self):
        # This test is BOLT v3 only because the server will return an Exception
        # instead of an empty routing table starting from version 4
        self.start_server(
            self._routingServer1,
            "router_yielding_empty_response_then_shuts_down.script"
        )
        driver = Driver(self._backend, self._uri_with_context, self._auth,
                        self._userAgent)
        session = driver.session("w")
        failed = False
        try:
            session.run("RETURN 1 AS x").consume()
        except types.DriverError as e:
            failed = True
            if get_driver_name() in ["python"]:
                self.assertEqual(
                    e.errorType,
                    "<class 'neo4j.exceptions.ServiceUnavailable'>"
                )
                self.assertIn("routing", e.msg)

        self.assertTrue(failed)<|MERGE_RESOLUTION|>--- conflicted
+++ resolved
@@ -26,21 +26,13 @@
             "#EXTR_HELLO_ROUTING_PROPS_EMPTY_CTX#": ""
         }
 
-<<<<<<< HEAD
-        if get_driver_name() in ['java', 'ruby']:
-            v["#EXTR_HELLO_ROUTING_PROPS#"] = \
-                ', "routing": ' + v['#ROUTINGCTX#']
-            v["#EXTR_HELLO_ROUTING_PROPS_EMPTY_CTX#"] = \
-                ', "routing": {"address": "' + host + ':9000"}'
-=======
-        if get_driver_name() in ["java"]:
+        if get_driver_name() in ["java", "ruby"]:
             v.update({
                 "#EXTR_HELLO_ROUTING_PROPS#":
                     ', "routing": ' + v["#ROUTINGCTX#"],
                 "#EXTR_HELLO_ROUTING_PROPS_EMPTY_CTX#":
                     ', "routing": {"address": "' + host + ':9000"}',
             })
->>>>>>> 1d295121
 
         return v
 
