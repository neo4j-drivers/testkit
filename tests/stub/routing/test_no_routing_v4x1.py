--- conflicted
+++ resolved
@@ -312,10 +312,6 @@
                         user_agent="007")
 
         session = driver.session("w", database=self.adb, fetch_size=2)
-<<<<<<< HEAD
-        res = session.run("RETURN 5 as n")
-        record_list = res.list()
-=======
         if self.driver_supports_features(
             types.Feature.OPT_RESULT_LIST_FETCH_ALL
         ):
@@ -327,7 +323,6 @@
             # records while respecting the configure fetch size.
             res = session.run("RETURN 1 as n")
         records = res.list()
->>>>>>> e8c3a909
 
         session.close()
         driver.close()
