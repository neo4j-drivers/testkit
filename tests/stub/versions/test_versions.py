--- conflicted
+++ resolved
@@ -159,12 +159,8 @@
                     #               compiles server agent from bolt version
                     #               potentially more differences
                     continue
-<<<<<<< HEAD
-                if reject and get_driver_name() in ["javascript", "go", "java", "ruby"]:
-=======
                 if reject and get_driver_name() in ["javascript", "go",
-                                                    "java"]:
->>>>>>> 1d295121
+                                                    "java", "ruby"]:
                     # skip subtest: Does not reject server's agent string
                     continue
                 if agent == "Neo4j/Funky!" and get_driver_name() in ["java", "ruby"]:
