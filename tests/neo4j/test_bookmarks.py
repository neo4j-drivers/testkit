--- conflicted
+++ resolved
@@ -239,9 +239,6 @@
         tx.commit()
 
         self.assertEqual(types.CypherInt(1), node_count1)
-<<<<<<< HEAD
-        self.assertEqual(types.CypherInt(2), node_count2)
-=======
         self.assertEqual(types.CypherInt(2), node_count2)
 
     def test_does_not_use_read_connection_for_write(self):
@@ -268,5 +265,4 @@
         create_summary = self._session.write_transaction(write)
 
         self.assertNotEqual(read_summary.server_info.address,
-                            create_summary.server_info.address)
->>>>>>> 9dd2626e
+                            create_summary.server_info.address)