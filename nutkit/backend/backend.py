--- conflicted
+++ resolved
@@ -1,13 +1,9 @@
-<<<<<<< HEAD
-=======
-from contextlib import contextmanager
-from datetime import datetime
->>>>>>> a9ad97ae
 import inspect
 import json
 import os
 import socket
 from contextlib import contextmanager
+from datetime import datetime
 
 import nutkit.protocol as protocol
 
