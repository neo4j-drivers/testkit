--- conflicted
+++ resolved
@@ -39,11 +39,7 @@
 
 
 # How long to wait before backend responds
-<<<<<<< HEAD
-default_timeout = 20
-=======
 DEFAULT_TIMEOUT = None if DEBUG_TIMEOUT else 10
->>>>>>> 1d295121
 
 
 class Backend:
