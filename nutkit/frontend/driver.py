from .. import protocol
from .auth_token_manager import (
    AuthTokenManager,
    TemporalAuthTokenManager,
)
from .bookmark_manager import BookmarkManager
from .session import Session


class Driver:
    def __init__(self, backend, uri, auth_token, user_agent=None,
                 resolver_fn=None, domain_name_resolver_fn=None,
                 connection_timeout_ms=None, fetch_size=None,
                 max_tx_retry_time_ms=None, encrypted=None,
                 trusted_certificates=None, liveness_check_timeout_ms=None,
                 max_connection_pool_size=None,
                 connection_acquisition_timeout_ms=None,
<<<<<<< HEAD
                 backwards_compatible_auth=None):
=======
                 notifications_min_severity=None,
                 notifications_disabled_categories=None):
>>>>>>> 4512d8a5
        self._backend = backend
        self._resolver_fn = resolver_fn
        self._domain_name_resolver_fn = domain_name_resolver_fn
        self._auth_token, self._auth_token_manager = None, None
        auth_token_manager_id = None
        if (
            isinstance(auth_token, protocol.AuthorizationToken)
            or auth_token is None
        ):
            self._auth_token = auth_token
        else:
            assert isinstance(auth_token,
                              (AuthTokenManager, TemporalAuthTokenManager))
            self._auth_token_manager = auth_token
            auth_token_manager_id = auth_token.id

        req = protocol.NewDriver(
            uri, self._auth_token, auth_token_manager_id,
            userAgent=user_agent, resolverRegistered=resolver_fn is not None,
            domainNameResolverRegistered=domain_name_resolver_fn is not None,
            connectionTimeoutMs=connection_timeout_ms,
            fetchSize=fetch_size, maxTxRetryTimeMs=max_tx_retry_time_ms,
            encrypted=encrypted, trustedCertificates=trusted_certificates,
            liveness_check_timeout_ms=liveness_check_timeout_ms,
            max_connection_pool_size=max_connection_pool_size,
            connection_acquisition_timeout_ms=connection_acquisition_timeout_ms,  # noqa: E501
<<<<<<< HEAD
            backwards_compatible_auth=backwards_compatible_auth,
=======
            notifications_min_severity=notifications_min_severity,
            notifications_disabled_categories=notifications_disabled_categories
>>>>>>> 4512d8a5
        )
        res = backend.send_and_receive(req)
        if not isinstance(res, protocol.Driver):
            raise Exception("Should be Driver but was %s" % res)
        self._driver = res

    def receive(self, timeout=None, hooks=None, *, allow_resolution):
        while True:
            res = self._backend.receive(timeout=timeout, hooks=hooks)
            if allow_resolution:
                if isinstance(res, protocol.ResolverResolutionRequired):
                    addresses = self.resolve(res.address)
                    self._backend.send(
                        protocol.ResolverResolutionCompleted(res.id,
                                                             addresses),
                        hooks=hooks
                    )
                    continue
                elif isinstance(res, protocol.DomainNameResolutionRequired):
                    addresses = self.resolve_domain_name(res.name)
                    self._backend.send(
                        protocol.DomainNameResolutionCompleted(res.id,
                                                               addresses),
                        hooks=hooks
                    )
                    continue
            for cb_processor in (
                BookmarkManager,
                TemporalAuthTokenManager,
                AuthTokenManager,
            ):
                cb_response = cb_processor.process_callbacks(res)
                if cb_response is not None:
                    self._backend.send(cb_response, hooks=hooks)
                    break
            if cb_response is not None:
                continue

            return res

    def send(self, req, hooks=None):
        self._backend.send(req, hooks=hooks)

    def send_and_receive(self, req, timeout=None, hooks=None, *,
                         allow_resolution):
        self.send(req, hooks=hooks)
        return self.receive(timeout=timeout, hooks=hooks,
                            allow_resolution=allow_resolution)

    def execute_query(self, cypher, params=None,
                      routing=None, database=None,
                      impersonated_user=None, bookmark_manager=...):
        config = {
            "routing": routing,
            "database": database,
            "impersonatedUser": impersonated_user
        }

        if bookmark_manager is None:
            config["bookmarkManagerId"] = -1
        elif bookmark_manager is not Ellipsis:
            config["bookmarkManagerId"] = bookmark_manager.id

        req = protocol.ExecuteQuery(self._driver.id, cypher, params, config)
        res = self.send_and_receive(req, allow_resolution=True)
        if not isinstance(res, protocol.EagerResult):
            raise Exception(f"Should be EagerResult but was: {res}")
        return res

    def verify_connectivity(self):
        req = protocol.VerifyConnectivity(self._driver.id)
        res = self.send_and_receive(req, allow_resolution=True)
        if not isinstance(res, protocol.Driver):
            raise Exception(f"Should be Driver but was: {res}")

    def get_server_info(self):
        req = protocol.GetServerInfo(self._driver.id)
        res = self.send_and_receive(req, allow_resolution=True)
        if not isinstance(res, protocol.ServerInfo):
            raise Exception(f"Should be ServerInfo but was: {res}")
        return res

    def supports_multi_db(self):
        req = protocol.CheckMultiDBSupport(self._driver.id)
        res = self.send_and_receive(req, allow_resolution=False)
        if not isinstance(res, protocol.MultiDBSupport):
            raise Exception(f"Should be MultiDBSupport but was: {res}")
<<<<<<< HEAD
        return res.available

    def verify_authentication(self, auth_token=None):
        req = protocol.VerifyAuthentication(self._driver.id, auth_token)
        res = self.send_and_receive(req, allow_resolution=True)
        if not isinstance(res, protocol.DriverIsAuthenticated):
            raise Exception(f"Should be DriverIsAuthenticated but was: {res}")
        return res.authenticated

    def supports_session_auth(self):
        req = protocol.CheckSessionAuthSupport(self._driver.id)
        res = self.send_and_receive(req, allow_resolution=False)
        if not isinstance(res, protocol.SessionAuthSupport):
            raise Exception(f"Should be SessionAuthSupport but was: {res}")
=======
>>>>>>> 4512d8a5
        return res.available

    def is_encrypted(self):
        req = protocol.CheckDriverIsEncrypted(self._driver.id)
        res = self.send_and_receive(req, allow_resolution=False)
        if not isinstance(res, protocol.DriverIsEncrypted):
            raise Exception(f"Should be DriverIsEncrypted but was {res}")
        return res.encrypted

    def close(self):
        req = protocol.DriverClose(self._driver.id)
        res = self.send_and_receive(req, allow_resolution=False)
        if not isinstance(res, protocol.Driver):
            raise Exception(f"Should be Driver but was {res}")
<<<<<<< HEAD
        if self._auth_token_manager:
            self._auth_token_manager.close()

    def session(self, access_mode, bookmarks=None, database=None,
                fetch_size=None, impersonated_user=None,
                bookmark_manager=None, auth_token=None):
=======

    def session(self, access_mode, bookmarks=None, database=None,
                fetch_size=None, impersonated_user=None,
                bookmark_manager=None,
                notifications_min_severity=None,
                notifications_disabled_categories=None):
>>>>>>> 4512d8a5
        req = protocol.NewSession(
            self._driver.id, access_mode, bookmarks=bookmarks,
            database=database, fetchSize=fetch_size,
            impersonatedUser=impersonated_user,
            bookmark_manager=bookmark_manager,
<<<<<<< HEAD
            auth_token=auth_token,
=======
            notifications_min_severity=notifications_min_severity,
            notifications_disabled_categories=notifications_disabled_categories
>>>>>>> 4512d8a5
        )
        res = self.send_and_receive(req, allow_resolution=False)
        if not isinstance(res, protocol.Session):
            raise Exception(f"Should be Session but was {res}")

        return Session(self, res)

    def resolve(self, address):
        return self._resolver_fn(address)

    def resolve_domain_name(self, name):
        return self._domain_name_resolver_fn(name)

    def update_routing_table(self, database=None, bookmarks=None):
        req = protocol.ForcedRoutingTableUpdate(
            self._driver.id, database=database, bookmarks=bookmarks
        )
        res = self.send_and_receive(req, allow_resolution=True)
        if not isinstance(res, protocol.Driver):
            return Exception("Should be Driver")

    def get_routing_table(self, database=None):
        req = protocol.GetRoutingTable(self._driver.id, database=database)
        res = self.send_and_receive(req, allow_resolution=False)
        if not isinstance(res, protocol.RoutingTable):
            raise Exception(f"Should be RoutingTable but was {res}")
        return res

    def get_connection_pool_metrics(self, address):
        req = protocol.GetConnectionPoolMetrics(self._driver.id, address)
        res = self.send_and_receive(req, allow_resolution=False)
        if not isinstance(res, protocol.ConnectionPoolMetrics):
            raise Exception(f"Should be ConnectionPoolMetrics but was {res}")
        return res<|MERGE_RESOLUTION|>--- conflicted
+++ resolved
@@ -15,12 +15,9 @@
                  trusted_certificates=None, liveness_check_timeout_ms=None,
                  max_connection_pool_size=None,
                  connection_acquisition_timeout_ms=None,
-<<<<<<< HEAD
-                 backwards_compatible_auth=None):
-=======
+                 backwards_compatible_auth=None,
                  notifications_min_severity=None,
                  notifications_disabled_categories=None):
->>>>>>> 4512d8a5
         self._backend = backend
         self._resolver_fn = resolver_fn
         self._domain_name_resolver_fn = domain_name_resolver_fn
@@ -47,12 +44,9 @@
             liveness_check_timeout_ms=liveness_check_timeout_ms,
             max_connection_pool_size=max_connection_pool_size,
             connection_acquisition_timeout_ms=connection_acquisition_timeout_ms,  # noqa: E501
-<<<<<<< HEAD
             backwards_compatible_auth=backwards_compatible_auth,
-=======
             notifications_min_severity=notifications_min_severity,
             notifications_disabled_categories=notifications_disabled_categories
->>>>>>> 4512d8a5
         )
         res = backend.send_and_receive(req)
         if not isinstance(res, protocol.Driver):
@@ -140,7 +134,6 @@
         res = self.send_and_receive(req, allow_resolution=False)
         if not isinstance(res, protocol.MultiDBSupport):
             raise Exception(f"Should be MultiDBSupport but was: {res}")
-<<<<<<< HEAD
         return res.available
 
     def verify_authentication(self, auth_token=None):
@@ -155,8 +148,6 @@
         res = self.send_and_receive(req, allow_resolution=False)
         if not isinstance(res, protocol.SessionAuthSupport):
             raise Exception(f"Should be SessionAuthSupport but was: {res}")
-=======
->>>>>>> 4512d8a5
         return res.available
 
     def is_encrypted(self):
@@ -171,32 +162,23 @@
         res = self.send_and_receive(req, allow_resolution=False)
         if not isinstance(res, protocol.Driver):
             raise Exception(f"Should be Driver but was {res}")
-<<<<<<< HEAD
         if self._auth_token_manager:
             self._auth_token_manager.close()
-
-    def session(self, access_mode, bookmarks=None, database=None,
-                fetch_size=None, impersonated_user=None,
-                bookmark_manager=None, auth_token=None):
-=======
 
     def session(self, access_mode, bookmarks=None, database=None,
                 fetch_size=None, impersonated_user=None,
                 bookmark_manager=None,
+                auth_token=None,
                 notifications_min_severity=None,
                 notifications_disabled_categories=None):
->>>>>>> 4512d8a5
         req = protocol.NewSession(
             self._driver.id, access_mode, bookmarks=bookmarks,
             database=database, fetchSize=fetch_size,
             impersonatedUser=impersonated_user,
             bookmark_manager=bookmark_manager,
-<<<<<<< HEAD
             auth_token=auth_token,
-=======
             notifications_min_severity=notifications_min_severity,
             notifications_disabled_categories=notifications_disabled_categories
->>>>>>> 4512d8a5
         )
         res = self.send_and_receive(req, allow_resolution=False)
         if not isinstance(res, protocol.Session):
