from typing import Optional

from .. import protocol
<<<<<<< HEAD
from ._transaction_loop import (
    handle_retry_func,
    run_tx_loop,
)
from .eager_result import EagerResult
=======
from .config import from_bookmark_manager_config_to_protocol
from .config import Neo4jBookmarkManagerConfig as BMMConfig
>>>>>>> 21442c4a
from .session import Session


class Driver:
    def __init__(self, backend, uri, auth_token, user_agent=None,
                 resolver_fn=None, domain_name_resolver_fn=None,
                 connection_timeout_ms=None, fetch_size=None,
                 max_tx_retry_time_ms=None, encrypted=None,
                 trusted_certificates=None, liveness_check_timeout_ms=None,
                 max_connection_pool_size=None,
                 connection_acquisition_timeout_ms=None,
                 bookmark_manager_config: Optional[BMMConfig] = None):
        self._backend = backend
        self._resolver_fn = resolver_fn
        self._domain_name_resolver_fn = domain_name_resolver_fn
        self._bookmark_manager_config = bookmark_manager_config
        bookmark_manager = from_bookmark_manager_config_to_protocol(
            bookmark_manager_config
        )
        req = protocol.NewDriver(
            uri, auth_token, userAgent=user_agent,
            resolverRegistered=resolver_fn is not None,
            domainNameResolverRegistered=domain_name_resolver_fn is not None,
            connectionTimeoutMs=connection_timeout_ms,
            fetchSize=fetch_size, maxTxRetryTimeMs=max_tx_retry_time_ms,
            encrypted=encrypted, trustedCertificates=trusted_certificates,
            liveness_check_timeout_ms=liveness_check_timeout_ms,
            max_connection_pool_size=max_connection_pool_size,
            connection_acquisition_timeout_ms=connection_acquisition_timeout_ms,  # noqa: E501
            bookmark_manager=bookmark_manager
        )
        res = backend.send_and_receive(req)
        if not isinstance(res, protocol.Driver):
            raise Exception("Should be Driver but was %s" % res)
        self._driver = res

    def receive(self, timeout=None, hooks=None, *, allow_resolution):
        while True:
            res = self._backend.receive(timeout=timeout, hooks=hooks)
            if allow_resolution:
                if isinstance(res, protocol.ResolverResolutionRequired):
                    addresses = self.resolve(res.address)
                    self._backend.send(
                        protocol.ResolverResolutionCompleted(res.id,
                                                             addresses),
                        hooks=hooks
                    )
                    continue
                elif isinstance(res, protocol.DomainNameResolutionRequired):
                    addresses = self.resolve_domain_name(res.name)
                    self._backend.send(
                        protocol.DomainNameResolutionCompleted(res.id,
                                                               addresses),
                        hooks=hooks
                    )
                    continue
            return res

    def send(self, req, hooks=None):
        self._backend.send(req, hooks=hooks)

    def send_and_receive(self, req, timeout=None, hooks=None, *,
                         allow_resolution):
        self.send(req, hooks=hooks)
        return self.receive(timeout=timeout, hooks=hooks,
                            allow_resolution=allow_resolution)

    def verify_connectivity(self):
        req = protocol.VerifyConnectivity(self._driver.id)
        res = self.send_and_receive(req, allow_resolution=True)
        if not isinstance(res, protocol.Driver):
            raise Exception("Should be Driver but was: %s" % res)

    def get_server_info(self):
        req = protocol.GetServerInfo(self._driver.id)
        res = self.send_and_receive(req, allow_resolution=True)
        if not isinstance(res, protocol.ServerInfo):
            raise Exception("Should be ServerInfo but was: %s" % res)
        return res

    def supports_multi_db(self):
        req = protocol.CheckMultiDBSupport(self._driver.id)
        res = self.send_and_receive(req, allow_resolution=False)
        if not isinstance(res, protocol.MultiDBSupport):
            raise Exception("Should be MultiDBSupport")
        return res.available

    def supports_auto_query_routing(self):
        req = protocol.CheckAutoQueryRoutingSupport(self._driver.id)
        res = self.send_and_receive(req, allow_resolution=False)
        if not isinstance(res, protocol.AutoQueryRoutingSupport):
            raise Exception("Should be AutoQueryRoutingSupport")
        return res.available

    def is_encrypted(self):
        req = protocol.CheckDriverIsEncrypted(self._driver.id)
        res = self.send_and_receive(req, allow_resolution=False)
        if not isinstance(res, protocol.DriverIsEncrypted):
            raise Exception("Should be DriverIsEncrypted")
        return res.encrypted

    def close(self):
        req = protocol.DriverClose(self._driver.id)
        res = self.send_and_receive(req, allow_resolution=False)
        if not isinstance(res, protocol.Driver):
            raise Exception("Should be driver")

    def session(self, access_mode, bookmarks=None, database=None,
                fetch_size=None, impersonated_user=None,
                ignore_bookmark_manager=None):
        req = protocol.NewSession(
            self._driver.id, access_mode, bookmarks=bookmarks,
            database=database, fetchSize=fetch_size,
            impersonatedUser=impersonated_user,
            ignore_bookmark_manager=ignore_bookmark_manager
        )
        res = self.send_and_receive(req, allow_resolution=False)
        if not isinstance(res, protocol.Session):
            raise Exception("Should be session")
        return Session(self, res)

    def query(self, query, params=None, config=None, hooks=None):
        retry_func = None
        if config:
            retry_func = getattr(config, "retry_function", None)
        req = protocol.DriverQuery(self._driver.id, query, params, config)
        res = self.send_and_receive(req, hooks=hooks, allow_resolution=True)
        while isinstance(res, protocol.RetryFunc):
            handle_retry_func(retry_func, res, self)
            res = self.receive(hooks=hooks, allow_resolution=True)
        if not isinstance(res, protocol.EagerResult):
            raise Exception("Should be EagerResult or RetryFunc")
        return EagerResult(self, res)

    def execute(self, fn, config=None, hooks=None):
        retry_func = None
        if config:
            retry_func = getattr(config, "retry_function", None)
        req = protocol.DriverExecute(self._driver.id, config)
        return run_tx_loop(fn, req, self, retry_func=retry_func, hooks=hooks)

    def resolve(self, address):
        return self._resolver_fn(address)

    def resolve_domain_name(self, name):
        return self._domain_name_resolver_fn(name)

    def update_routing_table(self, database=None, bookmarks=None):
        req = protocol.ForcedRoutingTableUpdate(
            self._driver.id, database=database, bookmarks=bookmarks
        )
        res = self.send_and_receive(req, allow_resolution=True)
        if not isinstance(res, protocol.Driver):
            return Exception("Should be Driver")

    def get_routing_table(self, database=None):
        req = protocol.GetRoutingTable(self._driver.id, database=database)
        res = self.send_and_receive(req, allow_resolution=False)
        if not isinstance(res, protocol.RoutingTable):
            raise Exception("Should be RoutingTable")
        return res

    def get_connection_pool_metrics(self, address):
        req = protocol.GetConnectionPoolMetrics(self._driver.id, address)
        res = self.send_and_receive(req, allow_resolution=False)
        if not isinstance(res, protocol.ConnectionPoolMetrics):
            raise Exception("Should be ConnectionPoolMetrics")
        return res<|MERGE_RESOLUTION|>--- conflicted
+++ resolved
@@ -1,17 +1,21 @@
-from typing import Optional
+from __future__ import annotations
+
+from typing import (
+    Optional,
+    TYPE_CHECKING,
+)
 
 from .. import protocol
-<<<<<<< HEAD
 from ._transaction_loop import (
     handle_retry_func,
     run_tx_loop,
 )
+from .config import from_bookmark_manager_config_to_protocol
 from .eager_result import EagerResult
-=======
-from .config import from_bookmark_manager_config_to_protocol
-from .config import Neo4jBookmarkManagerConfig as BMMConfig
->>>>>>> 21442c4a
 from .session import Session
+
+if TYPE_CHECKING:
+    from .config import Neo4jBookmarkManagerConfig as BMMConfig
 
 
 class Driver:
