from .. import protocol


class Result:
    def __init__(self, backend, result):
        self._backend = backend
        self._result = result

    def next(self):
        """Move to next record in result."""
        req = protocol.ResultNext(self._result.id)
        return self._backend.send_and_receive(req)

    def single(self):
        """Return one record if there is exactly one.

        Raises error otherwise.
        """
        req = protocol.ResultSingle(self._result.id)
        return self._backend.send_and_receive(req)

    def peek(self):
        """Return the next Record or NullRecord without consuming it."""
        req = protocol.ResultPeek(self._result.id)
        return self._backend.send_and_receive(req)

    def consume(self):
        """Discard all records in result and returns summary."""
        req = protocol.ResultConsume(self._result.id)
        return self._backend.send_and_receive(req)

    def list(self):
        """Retrieve the entire result stream."""
        req = protocol.ResultList(self._result.id)
<<<<<<< HEAD
        return self._backend.send_and_receive(req)
=======
        res = self._backend.send_and_receive(req)
        assert isinstance(res, protocol.RecordList)
        return res.records
>>>>>>> e8c3a909

    def keys(self):
        return self._result.keys

    def __iter__(self):
        while True:
            record = self.next()
            if isinstance(record, protocol.NullRecord):
                break
            yield record<|MERGE_RESOLUTION|>--- conflicted
+++ resolved
@@ -32,13 +32,9 @@
     def list(self):
         """Retrieve the entire result stream."""
         req = protocol.ResultList(self._result.id)
-<<<<<<< HEAD
-        return self._backend.send_and_receive(req)
-=======
         res = self._backend.send_and_receive(req)
         assert isinstance(res, protocol.RecordList)
         return res.records
->>>>>>> e8c3a909
 
     def keys(self):
         return self._result.keys
