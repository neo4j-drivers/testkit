"""
Responses are sent from the backend to the frontend testing framework.

All responses are sent from backend as:
    {
        name: <class name>
        data: {
            <all instance variables in python class>
        }
    }

For example response to NewDriver request should be sent from backend as:

    {
        name: "Driver"
        data: {
            "id": <backend driver id>
        }
    }
"""


class FeatureList:
    """
    Response to GetFeatures.

    An indication of the features supported by the driver.
    """

    def __init__(self, features=None):
        if features is None:
            features = []
        self.features = features


class RunTest:
    """Response to StartTest indicating that the test can be started."""


class RunSubTests:
    """Response to StartTest requesting to decide for each subtest."""


class SkipTest:
    """Response to StartTest indicating that the test should be skipped."""

    def __init__(self, reason):
        self.reason = reason


class Driver:
    """Represents a driver instance on the backend."""

    def __init__(self, id):
        # Id of Driver instance on backend
        self.id = id


class AuthTokenProvider:
    """
    Represents a new auth token provider function.

    The passed id is used when creating a new driver (`NewDriver`) to refer to
    this auth token provider function.
    """

    def __init__(self, id):
        self.id = id


class AuthTokenProviderRequest:
    """
    Represents the need for a fresh auth token.

    This message may be sent by the backend at any time should the driver call
    an auth token provider function that was previously created in response to
    `NewAuthTokenProvider`.
    """

    def __init__(self, id, authTokenProviderId):
        # Id of the request. TestKit will send the same id back as `requestId`
        # in the `AuthTokenProviderCompleted` response.
        self.id = id
        # Id of the auth token provider function that was called.
        self.auth_token_provider_id = authTokenProviderId


class ResolverResolutionRequired:
    """
    Represents a need for new address resolution.

    This means that the backend is expecting the frontend
    to call the resolver function and submit a new request
    with the results of it.
    """

    def __init__(self, id, address):
        # Id of callback request
        self.id = id
        self.address = address


class BookmarkManager:
    """Represents a created Bookmark Manager."""

    def __init__(self, id):
        self.id = id


class BookmarksSupplierRequest:
    """
    Represents a bookmark supplier in the Bookmark Manager.

    This means the Bookmark Manager is calling a user-function to get
    additional bookmarks to enrich its own set of bookmarks before using them
    for a given database. If database is None, the bookmark manager requests
    bookmarks for all databases.
    """

    def __init__(self, id, bookmarkManagerId):
        # id of the callback request
        self.id = id
        self.bookmark_manager_id = bookmarkManagerId


class BookmarksConsumerRequest:
    """
    Represents a bookmark consumer request in the Bookmark Manager.

    This means the Bookmark Manager is triggering the call
    to send the new bookmark set for a given database.
    """

    def __init__(self, id, bookmarkManagerId, bookmarks):
        # id of the callback request
        self.id = id
        self.bookmark_manager_id = bookmarkManagerId
        self.bookmarks = bookmarks


class DomainNameResolutionRequired:
    """
    Represents a need for new domain name resolution.

    This means that the backend is expecting the frontend
    to call the domain name resolver function and submit a new request
    with the results of it.
    """

    def __init__(self, id, name):
        # Id of callback request
        self.id = id
        self.name = name


class MultiDBSupport:
    """
    Whether the driver is connection to a sever with multi-db support.

    Specifies whether the server or cluster the driver connects to supports
    multi-databases. It is sent in response to the CheckMultiDBSupport request.
    """

    def __init__(self, id, available):
        self.id = id
        self.available = available


class SessionAuthSupport:
    """
    Whether the driver is connection to a sever with re-authentication support.

    Specifies whether the server or cluster the driver connects to supports
    re-authentication. It is sent in response to the CheckSessionAuthSupport
    request.
    """

    def __init__(self, id, available):
        self.id = id
        self.available = available


class DriverIsEncrypted:
    """Whether the driver is configured to use encrypted connections."""

    def __init__(self, encrypted):
        self.encrypted = encrypted


class Session:
    """Represents a session instance on the backend."""

    def __init__(self, id):
        # Id of Session instance on backend
        self.id = id


class Transaction:
    """Represents a session instance on the backend."""

    def __init__(self, id):
        # Id of Transaction instance on backend
        self.id = id


class Result:
    """Represents a result instance on the backend."""

    def __init__(self, id, keys=None):
        # Id of Result instance on backend
        self.id = id
        # Keys is a list of strings: ['field1', 'field2']
        self.keys = keys


class Record:
    """
    A record received from a query `Result`.

    A record is not represented on the backend after it has been retrieved,
    the full instance is sent from the backend to the frontend. The backend
    should not keep it in memory.

    values is a list of field values where each value is a CypherX
    instance Backend sends Record with values =
        [CypherNull(), CypherInt(value=1)] as
        {
            name: "Record",
            data: {
                values: [
                    { name: "CypherNull", data: {}},
                    { name: "CypherInt", data: { value: 1 }},
                ]
            }
        }
    """

    def __init__(self, values=None):
        self.values = values

    def __eq__(self, other):
        if not isinstance(other, Record):
            return False

        return other.values == self.values

    def __str__(self):
        v = []
        for x in self.values:
            v.append(str(x))
        return "Record, values {}".format(v)

    def __repr__(self):
        return self.__str__()


class Field:
    """A field received from reading a Result's Record."""

    def __init__(self, value=None):
        self.value = value

    def __eq__(self, other):
        if not isinstance(other, Field):
            return False
        return other.value == self.value

    def __str__(self):
        return "Field, value {}".format(self.value)

    def __repr__(self):
        return self.__str__()


class NullRecord:
    """Represents end of records when iterating through records with Next."""

    def __init__(self):
        pass

    def __str__(self):
        return "NullRecord"

    def __repr__(self):
        return self.__str__()

    def __eq__(self, other):
        return isinstance(other, NullRecord)


class RecordList:
    """Represents list of records returned from ResultList request.

    Fields:
        records:
            None or a (plain json) list of json objects with a "values" key
            that contains the same as the `values` field of a  Record response.
            Example:
                [
                    {
                        "values": [
                            {"name": "CypherNull", data: {}},
                            {"name": "CypherInt", data: {value: 1}},
                        ]
                    },
                    {
                        "values": [...]
                    },
                    ...
                ]
    """

    def __init__(self, records=None):
        record_list = []
        if records is not None:
            for record in records:
                record_list.append(Record(values=record["values"]))

        self.records = record_list


class RecordOptional:
    """
    Represents an optional record.

    Possible response to the ResultOptionalSingle request.

    Fields:
        record: Record values or None (see Record response)
        warnings: List of warnings (str) (potentially empty)
    """

    def __init__(self, record, warnings):
        self.record = None
        if record is not None:
            self.record = Record(values=record["values"])
        self.warnings = warnings


class Summary:
    """Represents summary returned from a ResultConsume request."""

    def __init__(self, **data):
        # TODO: remove block when all drivers support the address field
        # ---------------------------------------------------------------------
        class AnyAddress:
            """Fake address that will match anything."""

            def __eq__(self, _):
                return True

        from tests.shared import get_driver_name
        if get_driver_name() in ["javascript", "go", "dotnet", "ruby"]:
            if "address" in data["serverInfo"]:
                import warnings
                warnings.warn(
                    "Backend supports address field in Summary.serverInfo. "
                    "Remove the backwards compatibility check!"
                )
            else:
                data["serverInfo"]["address"] = AnyAddress()
        # ---------------------------------------------------------------------
        # TODO: remove block when all drivers support the fields
        # ---------------------------------------------------------------------
        from tests.shared import get_driver_name
        if get_driver_name() in ["javascript"]:
            # already sends counters but the wrong format and not all fields
            if "_stats" in data["counters"]:
                del data["counters"]
            else:
                import warnings
                warnings.warn(
                    "Backend supports well-formatted counter. "
                    "Remove the backwards compatibility check!"
                )
        if get_driver_name() in ["javascript", "go", "dotnet"]:
            if "counters" in data:
                import warnings
                warnings.warn(
                    "Backend supports counters field in Summary. "
                    "Remove the backwards compatibility check!"
                )
            else:
                data["counters"] = {
                    "constraintsAdded": None,
                    "constraintsRemoved": None,
                    "containsSystemUpdates": None,
                    "containsUpdates": None,
                    "indexesAdded": None,
                    "indexesRemoved": None,
                    "labelsAdded": None,
                    "labelsRemoved": None,
                    "nodesCreated": None,
                    "nodesDeleted": None,
                    "propertiesSet": None,
                    "relationshipsCreated": None,
                    "relationshipsDeleted": None,
                    "systemUpdates": None
                }
            if "query" in data:
                import warnings
                warnings.warn(
                    "Backend supports query field in Summary. "
                    "Remove the backwards compatibility check!"
                )
            else:
                data["query"] = {
                    "text": None,
                    "parameters": None
                }
            for field in (
                "database", "notifications", "plan", "profile",
                "queryType", "resultAvailableAfter", "resultConsumedAfter"
            ):
                if field in data:
                    import warnings
                    warnings.warn(
                        "Backend supports %s field in Summary. "
                        "Remove the backwards compatibility check!" % field
                    )
                else:
                    data[field] = None
        # ---------------------------------------------------------------------
        self.counters = SummaryCounters(**data["counters"])
        self.database = data["database"]
        self.notifications = data["notifications"]
        self.plan = data["plan"]
        self.profile = data["profile"]
        self.query = SummaryQuery(**data["query"])
        self.query_type = data["queryType"]
        self.result_available_after = data["resultAvailableAfter"]
        self.result_consumed_after = data["resultConsumedAfter"]
        self.server_info = ServerInfo(**data["serverInfo"])


class ServerInfo:
    """Represents server info.

    It can be part of a Summary response or a stand-alone response
    """

    def __init__(self, address, agent, protocolVersion):
        self.address = address
        self.agent = agent
        self.protocol_version = protocolVersion


class SummaryCounters:
    """Represents the counters info included in the Summary response."""

    def __init__(self, constraintsAdded, constraintsRemoved,
                 containsSystemUpdates, containsUpdates, indexesAdded,
                 indexesRemoved, labelsAdded, labelsRemoved, nodesCreated,
                 nodesDeleted, propertiesSet, relationshipsCreated,
                 relationshipsDeleted, systemUpdates):
        self.constraints_added = constraintsAdded
        self.constraints_removed = constraintsRemoved
        self.contains_system_updates = containsSystemUpdates
        self.contains_updates = containsUpdates
        self.indexes_added = indexesAdded
        self.indexes_removed = indexesRemoved
        self.labels_added = labelsAdded
        self.labels_removed = labelsRemoved
        self.nodes_created = nodesCreated
        self.nodes_deleted = nodesDeleted
        self.properties_set = propertiesSet
        self.relationships_created = relationshipsCreated
        self.relationships_deleted = relationshipsDeleted
        self.system_updates = systemUpdates


class SummaryQuery:
    """Represents the query info that is included in the Summary response."""

    def __init__(self, text, parameters):
        self.text = text
        self.parameters = parameters


class Bookmarks:
    """
    Represents an array of bookmarks.

    `bookmarks` is an array of bookmarks (str).
    """

    def __init__(self, bookmarks):
        self.bookmarks = bookmarks


class RetryableTry:
    """
    Represents a retryable transaction on the backend.

    The backend has created a transaction and will enter retryable function on
    the backend, all further requests will be applied through that retryable
    function.
    """

    def __init__(self, id):
        # Id of backend transaction
        self.id = id


class RetryableDone:
    """
    Transaction successfully committed.

    Sent from backend when a retryable transaction has been successfully
    committed.
    """

    def __init__(self):
        pass


class RoutingTable:
    def __init__(self, database, ttl, routers, readers, writers):
        """
        Sent from the backend in response to GetRoutingTable.

        routers, readers, and writers are all supposed to be lists of addresses
        as strings.
        """
        self.database = database
        self.ttl = ttl
        self.routers = routers
        self.readers = readers
        self.writers = writers


class ConnectionPoolMetrics:
    def __init__(self, inUse, idle):
        """Sent from the backend in response to GetConnectionPoolMetrics."""
        self.in_use = inUse
        self.idle = idle


<<<<<<< HEAD
class FakeTimeAck:
    """
    Acknowledge any received fake time request.

    This is sent from the backend to the driver on receipt of
    `FakeTimeInstall`, `FakeTimeTick`, and `FakeTimeUninstall` requests.
    """

    pass
=======
class EagerResult:
    def __init__(self, keys, records, summary):
        self.keys = keys
        self.records = [Record(**record) for record in records or []]
        self.summary = Summary(**summary)
>>>>>>> 1129fec9


class BaseError(Exception):
    """
    Base class for all types of errors, should not be sent from backend.

    All classes inheriting from this will be thrown as exceptions upon
    retrieval from backend.
    """


class DriverError(BaseError):
    """
    Base class for all driver errors that are NOT a backend specific error.

    The backend should keep it's error representation in memory and send the
    id of that error in the response. By doing this there is no need to
    serialize/deserialize errors or exceptions.

    The retry logic can be implemented by just referring to the error when
    such occures and let the backend hide it's internal types if it chooses so.

    Over time there will be more specific driver errors if/when the generic
    test framework needs to check detailed error handling.
    """

    def __init__(self, id=None, errorType="", msg="", code=""):
        self.id = id
        self.errorType = errorType
        self.msg = msg
        self.code = code

    def __str__(self):
        return "DriverError : " + self.errorType + " : " + self.msg

    def __repr__(self):
        return self.__str__()


class FrontendError(BaseError):
    """
    Error originating from client code.

    As in cases where the driver invokes client code and that code
    returns/raises an error.
    """

    def __init__(self, msg):
        self.msg = msg

    def __str__(self):
        return "FrontendError : " + self.msg


# For backward compatibility
ClientError = FrontendError


class BackendError(BaseError):
    """
    Internal backend error.

    Sent by backend when there is an internal error in the backend, not
    the driver.

    The backend can choose to send this to simplify debugging of implementation
    of the backend and to make it easier to clearly see the errors in CI logs
    as the error message will be output.
    """

    def __init__(self, msg):
        self.msg = msg

    def __str__(self):
        return "BackendError : " + self.msg<|MERGE_RESOLUTION|>--- conflicted
+++ resolved
@@ -536,23 +536,22 @@
         self.idle = idle
 
 
-<<<<<<< HEAD
-class FakeTimeAck:
-    """
-    Acknowledge any received fake time request.
-
-    This is sent from the backend to the driver on receipt of
-    `FakeTimeInstall`, `FakeTimeTick`, and `FakeTimeUninstall` requests.
-    """
-
-    pass
-=======
 class EagerResult:
     def __init__(self, keys, records, summary):
         self.keys = keys
         self.records = [Record(**record) for record in records or []]
         self.summary = Summary(**summary)
->>>>>>> 1129fec9
+
+
+class FakeTimeAck:
+    """
+    Acknowledge any received fake time request.
+
+    This is sent from the backend to the driver on receipt of
+    `FakeTimeInstall`, `FakeTimeTick`, and `FakeTimeUninstall` requests.
+    """
+
+    pass
 
 
 class BaseError(Exception):
