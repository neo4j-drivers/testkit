"""Enumerate all the capabilities in the drivers."""
from enum import Enum


class Feature(Enum):
    # === FUNCTIONAL FEATURES ===
    # The driver offers a configuration option to limit time it spends at most,
    # trying to acquire a connection from the pool.
    # The connection acquisition timeout must account for the whole acquisition
    # execution time, whether a new connection is created, an idle connection
    # is picked up instead or we need to wait until the full pool depletes.
    API_CONNECTION_ACQUISITION_TIMEOUT = \
        "Feature:API:ConnectionAcquisitionTimeout"
    # The driver offers a method for driver objects to report if they were
    # configured with a or without encryption.
    API_DRIVER_IS_ENCRYPTED = "Feature:API:Driver.IsEncrypted"
    # The driver supports connection liveness check.
    API_LIVENESS_CHECK = "Feature:API:Liveness.Check"
    # The driver offers a method for the result to return all records as a list
    # or array. This method should exhaust the result.
    API_RESULT_LIST = "Feature:API:Result.List"
    # The driver offers a method for the result to peek at the next record in
    # the result stream without advancing it (i.e. without consuming any
    # records)
    API_RESULT_PEEK = "Feature:API:Result.Peek"
    # The driver offers a method for the result to retrieve exactly one record.
    # This methods asserts that exactly one record in left in the result
    # stream, else it will raise an exception.
    API_RESULT_SINGLE = "Feature:API:Result.Single"
    # The driver offers a configuration option to limit time it spends at most,
    # trying to acquire a usable read/write connection for any session.
    # The connection acquisition timeout must account for the whole acquisition
    # execution time, whether a new connection is created, an idle connection
    # is picked up instead, we need to wait until the full pool depletes, or
    # a routing table must be fetched.
    API_SESSION_CONNECTION_TIMEOUT = "Feature:API:SessionConnectionTimeout"
    # The driver implements explicit configuration options for SSL.
    #  - enable / disable SSL
    #  - verify signature against system store / custom cert / not at all
    API_SSL_CONFIG = "Feature:API:SSLConfig"
    # The driver understands bolt+s, bolt+ssc, neo4j+s, and neo4j+ssc schemes
    # and will configure its ssl options automatically.
    # ...+s: enforce SSL + verify  server's signature with system's trust store
    # ...+ssc: enforce SSL but do not verify the server's signature at all
    API_SSL_SCHEMES = "Feature:API:SSLSchemes"
<<<<<<< HEAD
    # The driver offers a configuration option to limit time it spends at most,
    # trying to update the routing table whenever needed.
    API_UPDATE_ROUTING_TABLE_TIMEOUT = "Feature:API:UpdateRoutingTableTimeout"
=======
    # The driver supports sending and receiving temporal data types.
    API_TYPE_TEMPORAL = "Feature:API:Type.Temporal"
>>>>>>> 4f8b0916
    # The driver supports single-sign-on (SSO) by providing a bearer auth token
    # API.
    AUTH_BEARER = "Feature:Auth:Bearer"
    # The driver supports custom authentication by providing a dedicated auth
    # token API.
    AUTH_CUSTOM = "Feature:Auth:Custom"
    # The driver supports Kerberos authentication by providing a dedicated auth
    # token API.
    AUTH_KERBEROS = "Feature:Auth:Kerberos"
    # The driver supports Bolt protocol version 3
    BOLT_3_0 = "Feature:Bolt:3.0"
    # The driver supports Bolt protocol version 4.0
    BOLT_4_0 = "Feature:Bolt:4.0"
    # The driver supports Bolt protocol version 4.1
    BOLT_4_1 = "Feature:Bolt:4.1"
    # The driver supports Bolt protocol version 4.2
    BOLT_4_2 = "Feature:Bolt:4.2"
    # The driver supports Bolt protocol version 4.3
    BOLT_4_3 = "Feature:Bolt:4.3"
    # The driver supports Bolt protocol version 4.4
    BOLT_4_4 = "Feature:Bolt:4.4"
    # The driver supports patching DateTimes to use UTC for Bolt 4.3 and 4.4
    BOLT_PATCH_UTC = "Feature:Bolt:Patch:UTC"
    # The driver supports impersonation
    IMPERSONATION = "Feature:Impersonation"
    # The driver supports TLS 1.1 connections.
    # If this flag is missing, TestKit assumes that attempting to establish
    # such a connection fails.
    TLS_1_1 = "Feature:TLS:1.1"
    # The driver supports TLS 1.2 connections.
    # If this flag is missing, TestKit assumes that attempting to establish
    # such a connection fails.
    TLS_1_2 = "Feature:TLS:1.2"
    # The driver supports TLS 1.3 connections.
    # If this flag is missing, TestKit assumes that attempting to establish
    # such a connection fails.
    TLS_1_3 = "Feature:TLS:1.3"

    # === OPTIMIZATIONS ===
    # On receiving Neo.ClientError.Security.AuthorizationExpired, the driver
    # shouldn't reuse any open connections for anything other than finishing
    # a started job. All other connections should be re-established before
    # running the next job with them.
    OPT_AUTHORIZATION_EXPIRED_TREATMENT = "AuthorizationExpiredTreatment"
    # The driver caches connections (e.g., in a pool) and doesn't start a new
    # one (with hand-shake, HELLO, etc.) for each query.
    OPT_CONNECTION_REUSE = "Optimization:ConnectionReuse"
    # The driver first tries to SUCCESSfully BEGIN a transaction before calling
    # the user-defined transaction function. This way, the (potentially costly)
    # transaction function is not started until a working transaction has been
    # established.
    OPT_EAGER_TX_BEGIN = "Optimization:EagerTransactionBegin"
    # Driver doesn't explicitly send message data that is the default value.
    # This conserves bandwidth.
    OPT_IMPLICIT_DEFAULT_ARGUMENTS = "Optimization:ImplicitDefaultArguments"
    # The driver sends no more than the strictly necessary RESET messages.
    OPT_MINIMAL_RESETS = "Optimization:MinimalResets"
    # The driver doesn't wait for a SUCCESS after calling RUN but pipelines a
    # PULL right afterwards and consumes two messages after that. This saves a
    # full round-trip.
    OPT_PULL_PIPELINING = "Optimization:PullPipelining"
    # This feature requires `API_RESULT_LIST`.
    # The driver pulls all records (`PULL -1`) when Result.list() is called.
    # (As opposed to iterating over the Result with the configured fetch size.)
    # Note: If your driver supports this, make sure to document well that this
    #       method ignores the configures fetch size. Your users will
    #       appreciate it <3.
    OPT_RESULT_LIST_FETCH_ALL = "Optimization:ResultListFetchAll"

    # === IMPLEMENTATION DETAILS ===
    # `Driver.IsEncrypted` can also be called on closed drivers.
    DETAIL_CLOSED_DRIVER_IS_ENCRYPTED = "Detail:ClosedDriverIsEncrypted"
    # Security configuration options for encryption and certificates are
    # compared based on their value and might still match the default
    # configuration as long as values match.
    DETAIL_DEFAULT_SECURITY_CONFIG_VALUE_EQUALITY = \
        "Detail:DefaultSecurityConfigValueEquality"

    # === CONFIGURATION HINTS (BOLT 4.3+) ===
    # The driver understands and follow the connection hint
    # connection.recv_timeout_seconds which tells it to close the connection
    # after not receiving an answer on any request for longer than the given
    # time period. On timout, the driver should remove the server from its
    # routing table and assume all other connections to the server are dead
    # as well.
    CONF_HINT_CON_RECV_TIMEOUT = "ConfHint:connection.recv_timeout_seconds"<|MERGE_RESOLUTION|>--- conflicted
+++ resolved
@@ -43,14 +43,11 @@
     # ...+s: enforce SSL + verify  server's signature with system's trust store
     # ...+ssc: enforce SSL but do not verify the server's signature at all
     API_SSL_SCHEMES = "Feature:API:SSLSchemes"
-<<<<<<< HEAD
+    # The driver supports sending and receiving temporal data types.
+    API_TYPE_TEMPORAL = "Feature:API:Type.Temporal"
     # The driver offers a configuration option to limit time it spends at most,
     # trying to update the routing table whenever needed.
     API_UPDATE_ROUTING_TABLE_TIMEOUT = "Feature:API:UpdateRoutingTableTimeout"
-=======
-    # The driver supports sending and receiving temporal data types.
-    API_TYPE_TEMPORAL = "Feature:API:Type.Temporal"
->>>>>>> 4f8b0916
     # The driver supports single-sign-on (SSO) by providing a bearer auth token
     # API.
     AUTH_BEARER = "Feature:Auth:Bearer"
