"""Enumerate all the capabilities in the drivers."""
from enum import Enum


class Feature(Enum):
    # === FUNCTIONAL FEATURES ===
    # Driver supports the Bookmark Manager Feature
    API_BOOKMARK_MANAGER = "Feature:API:BookmarkManager"
    # The driver offers a configuration option to limit time it spends at most,
    # trying to acquire a connection from the pool.
    # The connection acquisition timeout must account for the whole acquisition
    # execution time, whether a new connection is created, an idle connection
    # is picked up instead or we need to wait until the full pool depletes.
    API_CONNECTION_ACQUISITION_TIMEOUT = \
        "Feature:API:ConnectionAcquisitionTimeout"
    # The driver offers a method to run a query in a retryable context at the
    # driver object level.
    API_DRIVER_EXECUTE_QUERY = "Feature:API:Driver.ExecuteQuery"
    # The driver offers a method for checking if a connection to the remote
    # server of cluster can be established and retrieve the server info of the
    # reached remote.
    API_DRIVER_GET_SERVER_INFO = "Feature:API:Driver:GetServerInfo"
    # The driver offers a method for driver objects to report if they were
    # configured with a or without encryption.
    API_DRIVER_IS_ENCRYPTED = "Feature:API:Driver.IsEncrypted"
    # The driver supports notification filters configuration.
    API_DRIVER_NOTIFICATIONS_CONFIG = "Feature:API:Driver:NotificationsConfig"
    # The driver offers a method for checking if a connection to the remote
    # server of cluster can be established.
    API_DRIVER_VERIFY_CONNECTIVITY = "Feature:API:Driver.VerifyConnectivity"
    # The driver supports connection liveness check.
    API_LIVENESS_CHECK = "Feature:API:Liveness.Check"
    # The driver offers a method for the result to return all records as a list
    # or array. This method should exhaust the result.
    API_RESULT_LIST = "Feature:API:Result.List"
    # The driver offers a method for the result to peek at the next record in
    # the result stream without advancing it (i.e. without consuming any
    # records)
    API_RESULT_PEEK = "Feature:API:Result.Peek"
    # The driver offers a method for the result to retrieve exactly one record.
    # This method asserts that exactly one record in left in the result
    # stream, else it will raise an exception.
    API_RESULT_SINGLE = "Feature:API:Result.Single"
    # The driver offers a method for the result to retrieve the next record in
    # the result stream. If there are no more records left in the result, the
    # driver will indicate so by returning None/null/nil/any other empty value.
    # If there are more than records, the driver emits a warning.
    # This method is supposed to always exhaust the result stream.
    API_RESULT_SINGLE_OPTIONAL = "Feature:API:Result.SingleOptional"
    # The session supports notification filters configuration.
    API_SESSION_NOTIFICATIONS_CONFIG = \
        "Feature:API:Session:NotificationsConfig"
    # The driver implements explicit configuration options for SSL.
    #  - enable / disable SSL
    #  - verify signature against system store / custom cert / not at all
    API_SSL_CONFIG = "Feature:API:SSLConfig"
    # The driver understands bolt+s, bolt+ssc, neo4j+s, and neo4j+ssc schemes
    # and will configure its ssl options automatically.
    # ...+s: enforce SSL + verify  server's signature with system's trust store
    # ...+ssc: enforce SSL but do not verify the server's signature at all
    API_SSL_SCHEMES = "Feature:API:SSLSchemes"
    # The driver supports sending and receiving geospatial data types.
    API_TYPE_SPATIAL = "Feature:API:Type.Spatial"
    # The driver supports sending and receiving temporal data types.
    API_TYPE_TEMPORAL = "Feature:API:Type.Temporal"
    # The driver supports single-sign-on (SSO) by providing a bearer auth token
    # API.
    AUTH_BEARER = "Feature:Auth:Bearer"
    # The driver supports custom authentication by providing a dedicated auth
    # token API.
    AUTH_CUSTOM = "Feature:Auth:Custom"
    # The driver supports Kerberos authentication by providing a dedicated auth
    # token API.
    AUTH_KERBEROS = "Feature:Auth:Kerberos"
    # The driver supports Bolt protocol version 3
    BOLT_3_0 = "Feature:Bolt:3.0"
    # The driver supports Bolt protocol version 4.1
    BOLT_4_1 = "Feature:Bolt:4.1"
    # The driver supports Bolt protocol version 4.2
    BOLT_4_2 = "Feature:Bolt:4.2"
    # The driver supports Bolt protocol version 4.3
    BOLT_4_3 = "Feature:Bolt:4.3"
    # The driver supports Bolt protocol version 4.4
    BOLT_4_4 = "Feature:Bolt:4.4"
    # The driver supports Bolt protocol version 5.0
    BOLT_5_0 = "Feature:Bolt:5.0"
    # The driver supports Bolt protocol version 5.1
    BOLT_5_1 = "Feature:Bolt:5.1"
<<<<<<< HEAD
    # The driver supports Bolt protocol version 5.2
    BOLT_5_2 = "Feature:Bolt:5.2"
=======
>>>>>>> 746ce55a
    # The driver supports patching DateTimes to use UTC for Bolt 4.3 and 4.4
    BOLT_PATCH_UTC = "Feature:Bolt:Patch:UTC"
    # The driver supports impersonation
    IMPERSONATION = "Feature:Impersonation"
    # The driver supports TLS 1.1 connections.
    # If this flag is missing, TestKit assumes that attempting to establish
    # such a connection fails.
    TLS_1_1 = "Feature:TLS:1.1"
    # The driver supports TLS 1.2 connections.
    # If this flag is missing, TestKit assumes that attempting to establish
    # such a connection fails.
    TLS_1_2 = "Feature:TLS:1.2"
    # The driver supports TLS 1.3 connections.
    # If this flag is missing, TestKit assumes that attempting to establish
    # such a connection fails.
    TLS_1_3 = "Feature:TLS:1.3"

    # === OPTIMIZATIONS ===
    # On receiving Neo.ClientError.Security.AuthorizationExpired, the driver
    # shouldn't reuse any open connections for anything other than finishing
    # a started job. All other connections should be re-established before
    # running the next job with them.
    OPT_AUTHORIZATION_EXPIRED_TREATMENT = "AuthorizationExpiredTreatment"
    # The driver caches connections (e.g., in a pool) and doesn't start a new
    # one (with hand-shake, HELLO, etc.) for each query.
    OPT_CONNECTION_REUSE = "Optimization:ConnectionReuse"
    # The driver first tries to SUCCESSfully BEGIN a transaction before calling
    # the user-defined transaction function. This way, the (potentially costly)
    # transaction function is not started until a working transaction has been
    # established.
    OPT_EAGER_TX_BEGIN = "Optimization:EagerTransactionBegin"
    # Driver doesn't explicitly send message data that is the default value.
    # This conserves bandwidth.
    OPT_IMPLICIT_DEFAULT_ARGUMENTS = "Optimization:ImplicitDefaultArguments"
    # Driver should not send duplicated bookmarks to the server
    OPT_MINIMAL_BOOKMARKS_SET = "Optimization:MinimalBookmarksSet"
    # The driver sends no more than the strictly necessary RESET messages.
    OPT_MINIMAL_RESETS = "Optimization:MinimalResets"
    # (Bolt 5.1+) The driver doesn't wait for a SUCCESS after HELLO but
    # pipelines a LOGIN right afterwards and consumes two messages after.
    # Likewise, doesn't wait for a SUCCESS after LOGOFF and the following
    # LOGON but pipelines it with the next message and consumes all three
    # responses at once.
    # Each saves a full round-trip.
    OPT_AUTH_PIPELINING = "Optimization:AuthPipelining"
    # The driver doesn't wait for a SUCCESS after calling RUN but pipelines a
    # PULL right afterwards and consumes two messages after that. This saves a
    # full round-trip.
    OPT_PULL_PIPELINING = "Optimization:PullPipelining"
    # This feature requires `API_RESULT_LIST`.
    # The driver pulls all records (`PULL -1`) when Result.list() is called.
    # (As opposed to iterating over the Result with the configured fetch size.)
    # Note: If your driver supports this, make sure to document well that this
    #       method ignores the configures fetch size. Your users will
    #       appreciate it <3.
    OPT_RESULT_LIST_FETCH_ALL = "Optimization:ResultListFetchAll"

    # === IMPLEMENTATION DETAILS ===
    # `Driver.IsEncrypted` can also be called on closed drivers.
    DETAIL_CLOSED_DRIVER_IS_ENCRYPTED = "Detail:ClosedDriverIsEncrypted"
    # Security configuration options for encryption and certificates are
    # compared based on their value and might still match the default
    # configuration as long as values match.
    DETAIL_DEFAULT_SECURITY_CONFIG_VALUE_EQUALITY = \
        "Detail:DefaultSecurityConfigValueEquality"

    # === CONFIGURATION HINTS (BOLT 4.3+) ===
    # The driver understands and follow the connection hint
    # connection.recv_timeout_seconds which tells it to close the connection
    # after not receiving an answer on any request for longer than the given
    # time period. On timout, the driver should remove the server from its
    # routing table and assume all other connections to the server are dead
    # as well.
    CONF_HINT_CON_RECV_TIMEOUT = "ConfHint:connection.recv_timeout_seconds"

    # === BACKEND FEATURES FOR TESTING ===
    # The backend understands the GetRoutingTable protocol message and provides
    # a way for TestKit to request the routing table (for testing only, should
    # not be exposed to the user).
    BACKEND_RT_FETCH = "Backend:RTFetch"
    # The backend understands the ForcedRoutingTableUpdate protocol message
    # and provides a way to force a routing table update (for testing only,
    # should not be exposed to the user).
    BACKEND_RT_FORCE_UPDATE = "Backend:RTForceUpdate"<|MERGE_RESOLUTION|>--- conflicted
+++ resolved
@@ -86,11 +86,8 @@
     BOLT_5_0 = "Feature:Bolt:5.0"
     # The driver supports Bolt protocol version 5.1
     BOLT_5_1 = "Feature:Bolt:5.1"
-<<<<<<< HEAD
     # The driver supports Bolt protocol version 5.2
     BOLT_5_2 = "Feature:Bolt:5.2"
-=======
->>>>>>> 746ce55a
     # The driver supports patching DateTimes to use UTC for Bolt 4.3 and 4.4
     BOLT_PATCH_UTC = "Feature:Bolt:Patch:UTC"
     # The driver supports impersonation
