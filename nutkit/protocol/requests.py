"""
Requests are sent to the backend from this test framework.

Each request should have one and only one matching response, except for
errors/exceptions.

All requests will be sent to backend as:
    {
        name: <class name>,
        data: {
            <all instance variables>
        }
    }

Backend responds with a suitable response as defined in responses.py or an
error as defined
in errors.py. See the requests for information on which response they expect.
"""


class StartTest:
    """
    Request the backend to confirm to run a specific test.

    The backend should respond with RunTest unless it wants the test to be
    skipped, in that case it must respond with SkipTest.

    The backend might also respond with RunSubTests. In this case, TestKit will
     - run the test, if it does not have subtests
     - ask for each subtest whether it should be run, if it has subtests
       StartSubTest will be sent to the backend, for each subtest
    """

    def __init__(self, test_name):
        self.testName = test_name


class StartSubTest:
    """
    Request the backend to confirm to run a specific subtest.

    See StartTest for when TestKit might emmit this message.

    The backend should respond with RunTest unless it wants the subtest to be
    skipped, in that case it must respond with SkipTest.
    """

    def __init__(self, test_name, subtest_arguments: dict):
        self.testName = test_name
        self.subtestArguments = subtest_arguments


class GetFeatures:
    """
    Request the backend to the list of features supported by the driver.

    The backend should respond with FeatureList.
    """


class NewDriver:
    """
    Request to create a new driver instance on the backend.

    Backend should respond with a Driver response or an Error response.
    """

    def __init__(
<<<<<<< HEAD
        self, uri, authToken, auth_token_manager_id, userAgent=None,
        resolverRegistered=False, domainNameResolverRegistered=False,
        connectionTimeoutMs=None, fetchSize=None, maxTxRetryTimeMs=None,
        encrypted=None, trustedCertificates=None,
        liveness_check_timeout_ms=None, max_connection_pool_size=None,
        connection_acquisition_timeout_ms=None, backwards_compatible_auth=None,
=======
        self, uri, authToken, userAgent=None, resolverRegistered=False,
        domainNameResolverRegistered=False, connectionTimeoutMs=None,
        fetchSize=None, maxTxRetryTimeMs=None, encrypted=None,
        trustedCertificates=None, liveness_check_timeout_ms=None,
        max_connection_pool_size=None, connection_acquisition_timeout_ms=None,
        notifications_min_severity=None,
        notifications_disabled_categories=None
>>>>>>> 4512d8a5
    ):
        # Neo4j URI to connect to
        self.uri = uri
        # Authorization token used by driver when connecting to Neo4j
        assert authToken is None or auth_token_manager_id is None
        self.authorizationToken = authToken
        self.authTokenManagerId = auth_token_manager_id
        # Optional custom user agent string
        self.userAgent = userAgent
        self.resolverRegistered = resolverRegistered
        self.domainNameResolverRegistered = domainNameResolverRegistered
        self.connectionTimeoutMs = connectionTimeoutMs
        self.fetchSize = fetchSize
        self.maxTxRetryTimeMs = maxTxRetryTimeMs
        self.livenessCheckTimeoutMs = liveness_check_timeout_ms
        self.maxConnectionPoolSize = max_connection_pool_size
        self.connectionAcquisitionTimeoutMs = connection_acquisition_timeout_ms
<<<<<<< HEAD
        if backwards_compatible_auth is not None:
            self.backwardsCompatibleAuth = backwards_compatible_auth
=======
        if notifications_min_severity is not None:
            self.notificationsMinSeverity = notifications_min_severity
        if notifications_disabled_categories is not None:
            self.notificationsDisabledCategories = notifications_disabled_categories  # noqa: E501
>>>>>>> 4512d8a5
        # (bool) whether to enable or disable encryption
        # field missing in message: use driver default (should be False)
        if encrypted is not None:
            self.encrypted = encrypted
        # None: trust system CAs
        # [] (empty list): trust any certificate
        # ["path", ...] (list of strings): custom CA certificates to trust
        # field missing in message: use driver default (should be system CAs)
        if trustedCertificates is not None:
            if trustedCertificates == "None":
                self.trustedCertificates = None
            else:
                self.trustedCertificates = trustedCertificates


class AuthorizationToken:
    """
    Not a request but used in `NewDriver` and `RenewableAuthToken`.

    The fields depend on the chosen scheme:
    scheme == "basic"
        - principal (str)
        - credentials (str)
        - realm (str, optional)
    scheme == "kerberos"
        - credentials (str)
    scheme == "bearer"
        - credentials (str)
    further schemes should be handled with a multi-purpose auth API
    (custom auth)
        - principal (str, optional)
        - credentials (str, optional)
        - realm (str, optional)
        - parameters (dict[str, Any], optional)
    """

    def __init__(self, scheme, **kwargs):
        self.scheme = scheme
        for attr, value in kwargs.items():
            setattr(self, attr, value)

    def __eq__(self, other):
        if not isinstance(other, AuthorizationToken):
            return NotImplemented
        return vars(self) == vars(other)


class TemporalAuthToken:
    """Not a request but used in `TemporalAuthTokenProviderCompleted`."""

    def __init__(self, auth, expires_in_ms=None):
        assert isinstance(auth, AuthorizationToken)
        self.auth = auth
        # how long the token is valid for, in milliseconds
        # `None` means the token never expires
        self.expiresInMs = expires_in_ms


class NewAuthTokenManager:
    """
    Create a new custom auth token provider function on the backend.

    The backend should respond with `AuthTokenManager`.
    """

    def __init__(self):
        pass


class AuthTokenManagerGetAuthCompleted:
    """
    Result of a completed auth token provider function call.

    No response is expected.
    """

    def __init__(self, request_id, auth):
        self.requestId = request_id
        assert isinstance(auth, AuthorizationToken)
        self.auth = auth


class AuthTokenManagerOnAuthExpiredCompleted:
    """
    Result of a completed auth token provider function call.

    No response is expected.
    """

    def __init__(self, request_id):
        self.requestId = request_id


class AuthTokenManagerClose:
    """
    Request to remove an auth token manager from the backend.

    The backend may free any resources associated with the provider and respond
    with `AuthTokenManager` echoing back the given id.
    """

    def __init__(self, id):
        # Id of the auth token manager to close.
        # This id might also point to a TemporalAuthTokenProvider.
        self.id = id


class NewTemporalAuthTokenManager:
    """
    Create a new auth temporal token manager on the backend.

    The manager will wrap a temporal token provider function on the backend.

    The backend should respond with `TemporalAuthTokenManager`.
    """

    def __init__(self):
        pass


class TemporalAuthTokenProviderCompleted:
    """
    Result of a completed auth token provider function call.

    No response is expected.
    """

    def __init__(self, request_id, auth):
        self.requestId = request_id
        assert isinstance(auth, TemporalAuthToken)
        self.auth = auth


class VerifyConnectivity:
    """
    Request to verify connectivity on the driver.

    instance corresponding to the specified driver id.
    Backend should respond with a Driver response or an Error response.
    """

    def __init__(self, driver_id):
        self.driverId = driver_id


class GetServerInfo:
    """
    Request to verify connectivity on the driver and get ServerInfo.

    instance corresponding to the specified driver id.
    Backend should respond with a ServerInfo response or an Error response.
    """

    def __init__(self, driver_id):
        self.driverId = driver_id


class CheckMultiDBSupport:
    """
    Perform a check if the connected sever supports multi-db-support.

    Request to check if the server or cluster the driver connects to supports
    multi-databases.

    Backend should respond with a MultiDBSupport response.
    """

    def __init__(self, driverId):
        self.driverId = driverId


class VerifyAuthentication:
    """
    Request to verify authentication on the driver.

    instance corresponding to the specified driver id.
    Backend should respond with a DriverIsAuthenticated response or an Error
    response.
    """

    def __init__(self, driver_id, auth_token):
        self.driverId = driver_id
        self.auth_token = auth_token


class CheckSessionAuthSupport:
    """
    Perform a check if the connected sever supports re-authentication.

    Backend should respond with a SessionAuthSupport response.
    """

    def __init__(self, driverId):
        self.driverId = driverId


class CheckDriverIsEncrypted:
    """
    Perform a check if the driver is configured to enforce encryption.

    Backend should respond with a DriverIsEncrypted response.
    """

    def __init__(self, driverId):
        self.driverId = driverId


class ResolverResolutionCompleted:
    """
    Results of a custom address resolution.

    Pushes the results of the resolver function resolution back to the backend.
    This must only be sent immediately after the backend requests a new address
    resolution by replying with the ResolverResolutionRequired response.
    """

    def __init__(self, requestId, addresses):
        self.requestId = requestId
        self.addresses = addresses


class BookmarksSupplierCompleted:
    """
    Results of a bookmark manager's bookmark supplier call.

    Pushes bookmarks for a given database to the Bookmark Manager.
    """

    def __init__(self, request_id, bookmarks):
        self.requestId = request_id
        self.bookmarks = bookmarks


class BookmarksConsumerCompleted:
    """
    Results of a bookmark manager's bookmarks consumer call.

    Signal the method call has finished
    """

    def __init__(self, request_id):
        self.requestId = request_id


class NewBookmarkManager:
    """Instantiates a bookmark manager by calling the default factory.

    Backend should respond with a BookmarkManager response.
    """

    def __init__(self, initial_bookmarks,
                 bookmarks_supplier_registered, bookmarks_consumer_registered):
        self.initialBookmarks = initial_bookmarks
        self.bookmarksSupplierRegistered = bookmarks_supplier_registered
        self.bookmarksConsumerRegistered = bookmarks_consumer_registered


class BookmarkManagerClose:
    """Destroy the bookmark manager in the backend and free the resources.

    The driver-provided BookmarkManager implementation does not have a close
    method. This message is an instruction solely for the backend to be able to
    destroy the bookmark manager object when done testing it to free resources.

    Backend should respond with a BookmarkManager response.
    """

    def __init__(self, id):
        self.id = id


class DomainNameResolutionCompleted:
    """
    Results of a DNS resolution.

    Pushes the results of the domain name resolver function resolution back to
    the backend. This must only be sent immediately after the backend requests
    a new address resolution by replying with the DomainNameResolutionRequired
    response.
    """

    def __init__(self, requestId, addresses):
        self.requestId = requestId
        self.addresses = addresses


class DriverClose:
    """
    Request to close the driver instance on the backend.

    Backend should respond with a Driver response representing the closed
    driver or an error response.
    """

    def __init__(self, driverId):
        # Id of driver to close on backend
        self.driverId = driverId


class NewSession:
    """
    Request to create a new session.

    Create the sessionon the backend on the driver instance corresponding to
    the specified driver id.

    Backend should respond with a Session response or an Error response.
    """

    def __init__(self, driverId, accessMode, bookmarks=None,
                 database=None, fetchSize=None, impersonatedUser=None,
<<<<<<< HEAD
                 bookmark_manager=None, auth_token=None):
=======
                 bookmark_manager=None, notifications_min_severity=None,
                 notifications_disabled_categories=None):
>>>>>>> 4512d8a5
        # Id of driver on backend that session should be created on
        self.driverId = driverId
        # Session accessmode: 'r' for read access and 'w' for write access.
        self.accessMode = accessMode
        # Array of boookmarks in the form of list of strings.
        self.bookmarks = bookmarks
        self.database = database
        self.fetchSize = fetchSize
        self.impersonatedUser = impersonatedUser
        if notifications_min_severity is not None:
            self.notificationsMinSeverity = notifications_min_severity
        if notifications_disabled_categories is not None:
            self.notificationsDisabledCategories = notifications_disabled_categories  # noqa: E501

        if bookmark_manager is not None:
            self.bookmarkManagerId = bookmark_manager.id
        if auth_token is not None:
            self.authorizationToken = auth_token


class SessionClose:
    """
    Request to close the session instance on the backend.

    Backend should respond with a Session response representing the closed
    session or an error response.
    """

    def __init__(self, sessionId):
        self.sessionId = sessionId


class SessionRun:
    """
    Request to run a query on a specified session.

    Backend should respond with a Result response or an Error response.
    """

    def __init__(self, sessionId, cypher, params, txMeta=None, **kwargs):
        self.sessionId = sessionId
        self.cypher = cypher
        self.params = params
        self.txMeta = txMeta
        if "timeout" in kwargs:
            self.timeout = kwargs["timeout"]


class SessionReadTransaction:
    """
    Request to run a retryable read transaction.

    Backend should respond with a RetryableTry response or an Error response.
    """

    def __init__(self, sessionId, txMeta=None, **kwargs):
        self.sessionId = sessionId
        self.txMeta = txMeta
        if "timeout" in kwargs:
            self.timeout = kwargs["timeout"]


class SessionWriteTransaction:
    """
    Request to run a retryable write transaction.

    Backend should respond with a RetryableTry response or an Error response.
    """

    def __init__(self, sessionId, txMeta=None, **kwargs):
        self.sessionId = sessionId
        self.txMeta = txMeta
        if "timeout" in kwargs:
            self.timeout = kwargs["timeout"]


class SessionBeginTransaction:
    """
    Request to Begin a transaction.

    Backend should respond with a Transaction response or an Error response.
    """

    def __init__(self, sessionId, txMeta=None, **kwargs):
        self.sessionId = sessionId
        self.txMeta = txMeta
        if "timeout" in kwargs:
            self.timeout = kwargs["timeout"]


class SessionLastBookmarks:
    """
    Request for last bookmarks on a session.

    Backend should respond with a Bookmarks response or an Error response.
    If there are no bookmarks in the session, the backend should return a
    Bookmark with empty array.
    """

    def __init__(self, sessionId):
        self.sessionId = sessionId


class TransactionRun:
    """
    Request to run a query in a specified transaction.

    Backend should respond with a Result response or an Error response.
    """

    def __init__(self, txId, cypher, params):
        self.txId = txId
        self.cypher = cypher
        self.params = params


class TransactionCommit:
    """
    Request to run a query in a specified transaction.

    Backend should respond with a Result response or an Error response.
    """

    def __init__(self, txId):
        self.txId = txId


class TransactionRollback:
    """
    Request to run a query in a specified transaction.

    Backend should respond with a Result response or an Error response.
    """

    def __init__(self, txId):
        self.txId = txId


class TransactionClose:
    """
    Request to close the transaction instance on the backend.

    Backend should respond with a transaction response representing the closed
    transaction or an error response.
    """

    def __init__(self, txId):
        self.txId = txId


class ResultNext:
    """
    Request to retrieve the next record on a result living on the backend.

    Backend should respond with a Record if there is a record, an Error if an
    error occurred while retrieving next record or NullRecord if there were no
    error and no record.
    """

    def __init__(self, resultId):
        self.resultId = resultId


class ResultSingle:
    """
    Request to expect and return exactly one record in the result stream.

    Backend should respond with a Record if exactly one record was found.
    If more or fewer records are left in the result stream, or if any other
    error occurs while retrieving the records, an Error response should be
    returned.
    """

    def __init__(self, resultId):
        self.resultId = resultId


class ResultSingleOptional:
    """
    Request to expect and return exactly one record in the result stream.

    Furthermore, the method is supposed to fully exhaust the result stream.

    The backend should respond with a RecordOptional or, if any error occurs
    while retrieving the records, an Error response should be returned.
    """

    def __init__(self, resultId):
        self.resultId = resultId


class ResultPeek:
    """
    Request to return the next result in the Stream without consuming it.

    I.e., without advancing the position in the stream.
    Backend should respond with a Record if there is a record, an Error if an
    error occurred while retrieving next record or NullRecord if there were no
    error and no record.
    """

    def __init__(self, resultId):
        self.resultId = resultId


class ResultConsume:
    """
    Request to close the result and to discard all remaining records.

    Backend should respond with Summary or an Error if an error occured.
    """

    def __init__(self, resultId):
        self.resultId = resultId


class ResultList:
    """
    Request to retrieve the entire result stream of records.

    Backend should respond with RecordList or an Error if an error occurred.
    """

    def __init__(self, resultId):
        self.resultId = resultId


class RetryablePositive:
    """
    Request to commit the retryable transaction.

    Backend responds with either a RetryableTry response (if it failed to
    commit and wants to retry) or a RetryableDone response if committed
    succesfully or an Error response if the backend failed in an
    unretriable way.
    """

    def __init__(self, sessionId):
        self.sessionId = sessionId


class RetryableNegative:
    """
    Request to rollback (or more correct NOT commit) the retryable transaction.

    Backend will abort retrying and respond with an Error response.
    If the backend sends an error that is generated by the test code (or in
    comparison with real driver usage, client code) the errorId should be ""
    and the backend will respond with a ClientError, if error id is not empty
    the backend will resend that error.
    """

    def __init__(self, sessionId, errorId=""):
        self.sessionId = sessionId
        self.errorId = errorId


class ForcedRoutingTableUpdate:
    """
    Request to update the routing table for the given database.

    This API shouldn't be part of the driver's public API, but is used for
    testing purposes only.
    The Backend should respond with a Driver response if the update was
    successful or an Error if not.
    """

    def __init__(self, driverId, database=None, bookmarks=None):
        self.driverId = driverId
        self.database = database
        # Array of boookmarks in form of a list of strings or None
        self.bookmarks = bookmarks


class GetRoutingTable:
    """
    Request the backend to extract the routing table for the given database.

    Default database if None is specified.
    This API shouldn't be part of the drivers's public API, but is used for
    testing purposes only.
    The Backend should respond with a RoutingTable response.
    """

    def __init__(self, driverId, database=None):
        self.driverId = driverId
        self.database = database


class GetConnectionPoolMetrics:
    """
    Request the backend to return connection pool metrics for given address.

    Note that depending on implementation driver might keep connection pools
    indexed by domain names or resolved ip addresses.
    The Backend should respond with a ConnectionPoolMetrics response.
    """

    def __init__(self, driverId, address):
        self.driverId = driverId
        self.address = address


class CypherTypeField:
    """
    Request to retrieve the next record on a result then extract field.

    Backend should respond with a Field if there is field on a record,
    an Error if error occurred while retrieving next record or reading field.
    """

    def __init__(self, result_id, record_key, type_name, field_id):
        self.resultId = result_id
        self.recordKey = record_key
        self.type = type_name
        self.field = field_id


class ExecuteQuery:
    """
    Request to execute a query in a retriable context.

    Backend should return EagerResult or a Error response.

    :param driver_id: The id of the driver where the cypher query has to run.
    :param cypher: The cypher query which to run.
    :param params: The cypher query params.
    :param config: The configuration
    :param config.database: The database where the query will run.
    :param config.routing: The type of routing ("w" for Writers,
         "r" for "Readers")
    :param config.impersonatedUser: The user which will be impersonated
    :param config.bookmarkManagerId: The id of the bookmark manager
        used in the query. None or not define for using the default,
        -1 for disabling the BookmarkManager
    """

    def __init__(self, driver_id, cypher, params, config):
        self.driverId = driver_id
        self.cypher = cypher
        self.params = params
        if config:
            self.config = config


class FakeTimeInstall:
    """
    Request the backend to install a time mocker.

    The backend should respond with a `FakeTimeAck` response.

    From this moment, the system time should be frozen and only advance when
    a `FakeTimeTick` request is received.

    This request has no id because TestKit should never send it while twice
    without a `FakeTimeUninstall` request in between.
    """

    pass


class FakeTimeTick:
    """
    Request the backend to advance the mocked time.

    The backend should respond with a `FakeTimeAck` response.

    This request will only be sent between a `FakeTimeInstall` and a
    `FakeTimeUninstall` request.
    """

    def __init__(self, increment_ms):
        self.incrementMs = increment_ms


class FakeTimeUninstall:
    """
    Request the backend to uninstall the time mocker.

    The backend should respond with a `FakeTimeAck` response.
    """

    pass<|MERGE_RESOLUTION|>--- conflicted
+++ resolved
@@ -66,22 +66,16 @@
     """
 
     def __init__(
-<<<<<<< HEAD
-        self, uri, authToken, auth_token_manager_id, userAgent=None,
-        resolverRegistered=False, domainNameResolverRegistered=False,
-        connectionTimeoutMs=None, fetchSize=None, maxTxRetryTimeMs=None,
+        self, uri, authToken, auth_token_manager_id,
+        userAgent=None, resolverRegistered=False,
+        domainNameResolverRegistered=False, connectionTimeoutMs=None,
+        fetchSize=None, maxTxRetryTimeMs=None,
         encrypted=None, trustedCertificates=None,
         liveness_check_timeout_ms=None, max_connection_pool_size=None,
-        connection_acquisition_timeout_ms=None, backwards_compatible_auth=None,
-=======
-        self, uri, authToken, userAgent=None, resolverRegistered=False,
-        domainNameResolverRegistered=False, connectionTimeoutMs=None,
-        fetchSize=None, maxTxRetryTimeMs=None, encrypted=None,
-        trustedCertificates=None, liveness_check_timeout_ms=None,
-        max_connection_pool_size=None, connection_acquisition_timeout_ms=None,
+        connection_acquisition_timeout_ms=None,
+        backwards_compatible_auth=None,
         notifications_min_severity=None,
         notifications_disabled_categories=None
->>>>>>> 4512d8a5
     ):
         # Neo4j URI to connect to
         self.uri = uri
@@ -99,15 +93,12 @@
         self.livenessCheckTimeoutMs = liveness_check_timeout_ms
         self.maxConnectionPoolSize = max_connection_pool_size
         self.connectionAcquisitionTimeoutMs = connection_acquisition_timeout_ms
-<<<<<<< HEAD
         if backwards_compatible_auth is not None:
             self.backwardsCompatibleAuth = backwards_compatible_auth
-=======
         if notifications_min_severity is not None:
             self.notificationsMinSeverity = notifications_min_severity
         if notifications_disabled_categories is not None:
             self.notificationsDisabledCategories = notifications_disabled_categories  # noqa: E501
->>>>>>> 4512d8a5
         # (bool) whether to enable or disable encryption
         # field missing in message: use driver default (should be False)
         if encrypted is not None:
@@ -419,12 +410,9 @@
 
     def __init__(self, driverId, accessMode, bookmarks=None,
                  database=None, fetchSize=None, impersonatedUser=None,
-<<<<<<< HEAD
-                 bookmark_manager=None, auth_token=None):
-=======
-                 bookmark_manager=None, notifications_min_severity=None,
+                 bookmark_manager=None, auth_token=None,
+                 notifications_min_severity=None,
                  notifications_disabled_categories=None):
->>>>>>> 4512d8a5
         # Id of driver on backend that session should be created on
         self.driverId = driverId
         # Session accessmode: 'r' for read access and 'w' for write access.
