--- conflicted
+++ resolved
@@ -71,13 +71,9 @@
         connectionTimeoutMs=None, fetchSize=None, maxTxRetryTimeMs=None,
         encrypted=None, trustedCertificates=None,
         liveness_check_timeout_ms=None, max_connection_pool_size=None,
-<<<<<<< HEAD
-        connection_acquisition_timeout_ms=None,
+        connection_acquisition_timeout_ms=None, backwards_compatible_auth=None,
         notifications_min_severity=None,
         notifications_disabled_categories=None
-=======
-        connection_acquisition_timeout_ms=None, backwards_compatible_auth=None,
->>>>>>> 5f3b07fc
     ):
         # Neo4j URI to connect to
         self.uri = uri
@@ -95,15 +91,12 @@
         self.livenessCheckTimeoutMs = liveness_check_timeout_ms
         self.maxConnectionPoolSize = max_connection_pool_size
         self.connectionAcquisitionTimeoutMs = connection_acquisition_timeout_ms
-<<<<<<< HEAD
+        if backwards_compatible_auth is not None:
+            self.backwardsCompatibleAuth = backwards_compatible_auth
         if notifications_min_severity is not None:
             self.notificationsMinSeverity = notifications_min_severity
         if notifications_disabled_categories is not None:
             self.notificationsDisabledCategories = notifications_disabled_categories  # noqa: E501
-=======
-        if backwards_compatible_auth is not None:
-            self.backwardsCompatibleAuth = backwards_compatible_auth
->>>>>>> 5f3b07fc
         # (bool) whether to enable or disable encryption
         # field missing in message: use driver default (should be False)
         if encrypted is not None:
