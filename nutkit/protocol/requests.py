--- conflicted
+++ resolved
@@ -66,23 +66,14 @@
     """
 
     def __init__(
-<<<<<<< HEAD
         self, uri, authToken, auth_token_provider_id, userAgent=None,
         resolverRegistered=False, domainNameResolverRegistered=False,
         connectionTimeoutMs=None, fetchSize=None, maxTxRetryTimeMs=None,
         encrypted=None, trustedCertificates=None,
         liveness_check_timeout_ms=None, max_connection_pool_size=None,
-        connection_acquisition_timeout_ms=None
-=======
-        self, uri, authToken, userAgent=None, resolverRegistered=False,
-        domainNameResolverRegistered=False, connectionTimeoutMs=None,
-        fetchSize=None, maxTxRetryTimeMs=None, encrypted=None,
-        trustedCertificates=None, liveness_check_timeout_ms=None,
-        max_connection_pool_size=None,
         connection_acquisition_timeout_ms=None,
         notification_min_severity=None,
         notification_disabled_categories=None
->>>>>>> 1088d406
     ):
         # Neo4j URI to connect to
         self.uri = uri
@@ -372,13 +363,9 @@
 
     def __init__(self, driverId, accessMode, bookmarks=None,
                  database=None, fetchSize=None, impersonatedUser=None,
-<<<<<<< HEAD
-                 bookmark_manager=None, auth_token=None):
-=======
-                 bookmark_manager=None,
+                 bookmark_manager=None, auth_token=None,
                  notification_min_severity=None,
                  notification_disabled_categories=None):
->>>>>>> 1088d406
         # Id of driver on backend that session should be created on
         self.driverId = driverId
         # Session accessmode: 'r' for read access and 'w' for write access.
