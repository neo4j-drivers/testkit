from .errors import (
    BoltMissingVersionError,
    BoltUnknownMessageError,
    BoltUnknownVersionError,
    ServerExit,
)
from .packstream import Structure
from .simple_jolt import v1 as jolt_v1
from .simple_jolt import v2 as jolt_v2
from .util import (
    hex_repr,
    recursive_subclasses,
)

jolt_package = {
    1: jolt_v1,
    2: jolt_v2,
}


def get_bolt_protocol(version):
    if version is None:
        raise BoltMissingVersionError()
    for sub in recursive_subclasses(BoltProtocol):
        if (version == sub.protocol_version
                or version in sub.version_aliases):
            return sub
    raise BoltUnknownVersionError(
        "unsupported bolt version {}".format(version)
    )


def verify_script_messages(script):
    protocol = get_bolt_protocol(script.context.bolt_version)
    for line in script.client_lines:
        # will raise an exception if the message is unknown or the body
        # cannot be decoded
        protocol.translate_client_line(line)
    for line in script.server_lines:
        if line.is_command:
            continue  # this server line contains a command, not a message
        # will raise an exception if the message is unknown
        protocol.translate_server_line(line)


class TranslatedStructure(Structure):
    def __init__(self, name, tag, *fields, packstream_version):
        # Verified is false as this class in only used for message structs
        super().__init__(tag, *fields, packstream_version=packstream_version,
                         verified=False)
        self.name = name

    def __repr__(self):
        return "Structure[0x%02X|%s](%s)" % (ord(self.tag), self.name,
                                             ", ".join(map(repr, self.fields)))

    def __str__(self):
        return self.name + " {}".format(" ".join(
            map(jolt_package[self.packstream_version].dumps_simple,
                self.fields_to_jolt_types())
        ))

    def __eq__(self, other):
        try:
            return (self.tag == other.tag
                    and self.fields == other.fields
                    and self.name == other.name)
        except AttributeError:
            return False


class BoltProtocol:
    protocol_version = None
    version_aliases = set()
    # allow the server to negotiate other bolt versions
    equivalent_versions = set()

    packstream_version = None

    messages = {
        "C": {},
        "S": {},
    }

    @classmethod
    def decode_versions(cls, b):
        assert isinstance(b, (bytes, bytearray))
        assert len(b) == 16
        for spec in (b[i:(i + 4)] for i in range(0, 16, 4)):
            _, range_, spec_minor, major = spec
            for minor in range(spec_minor, spec_minor - range_ - 1, -1):
                yield major, minor

    @classmethod
    def translate_client_line(cls, client_line):
        if not client_line.jolt_parsed:
            client_line.parse_jolt(cls.get_jolt_package())
        name, fields = client_line.jolt_parsed
        try:
            tag = next(tag_ for tag_, name_ in cls.messages["C"].items()
                       if name == name_)
        except StopIteration:
            raise BoltUnknownMessageError(
                "Unsupported client message {} for BOLT version {}. "
                "Must be one of {}".format(
                    name, cls.protocol_version,
                    list(cls.messages["C"].values())
                ),
                client_line
            )
        return TranslatedStructure(
            name, tag, *fields, packstream_version=cls.packstream_version
        )

    @classmethod
    def translate_server_line(cls, server_line):
        if not server_line.jolt_parsed:
            server_line.parse_jolt(cls.get_jolt_package())
        name, fields = server_line.jolt_parsed
        try:
            tag = next(tag_ for tag_, name_ in cls.messages["S"].items()
                       if name == name_)
        except StopIteration:
            raise BoltUnknownMessageError(
                "Unsupported server message {} for BOLT version {}. "
                "Must be one of {}".format(
                    name, cls.protocol_version,
                    list(cls.messages["S"].values())
                ),
                server_line
            )
        return TranslatedStructure(
            name, tag, *fields, packstream_version=cls.packstream_version
        )

    @classmethod
    def translate_structure(cls, structure: Structure):
        try:
            return TranslatedStructure(
                cls.messages["C"][structure.tag], structure.tag,
                *structure.fields, packstream_version=cls.packstream_version
            )
        except KeyError:
            raise ServerExit(
                "Unknown response message type {} in Bolt version {}".format(
                    hex_repr(structure.tag),
                    ".".join(map(str, cls.protocol_version))
                )
            )

    @classmethod
    def get_jolt_package(cls):
        return jolt_package[cls.packstream_version]


class Bolt1Protocol(BoltProtocol):

    protocol_version = (1, 0)
    version_aliases = {(1,), (3, 0), (3, 1), (3, 2), (3, 3)}
    # allow the server to negotiate other bolt versions
    equivalent_versions = set()

    packstream_version = 1

    messages = {
        "C": {
            b"\x01": "INIT",
            b"\x0E": "ACK_FAILURE",
            b"\x0F": "RESET",
            b"\x10": "RUN",
            b"\x2F": "DISCARD_ALL",
            b"\x3F": "PULL_ALL",
        },
        "S": {
            b"\x70": "SUCCESS",
            b"\x71": "RECORD",
            b"\x7E": "IGNORED",
            b"\x7F": "FAILURE",
        },
    }

    server_agent = "Neo4j/3.3.0"

    @classmethod
    def decode_versions(cls, b):
        # only major version is supported
        # ignore all but last byte
        masked = bytes(0 if i % 4 != 3 else b[i]
                       for i in range(len(b)))
        return BoltProtocol.decode_versions(masked)

    @classmethod
    def get_auto_response(cls, request: TranslatedStructure):
        if request.tag == b"\x01":
            return TranslatedStructure(
                "SUCCESS", b"\x70", {"server": cls.server_agent},
                packstream_version=cls.packstream_version
            )
        else:
            return TranslatedStructure(
                "SUCCESS", b"\x70", {},
                packstream_version=cls.packstream_version
            )


class Bolt2Protocol(Bolt1Protocol):

    protocol_version = (2, 0)
    version_aliases = {(2,), (3, 4)}
    # allow the server to negotiate other bolt versions
    equivalent_versions = set()

    packstream_version = 1

    server_agent = "Neo4j/3.4.0"

    @classmethod
    def get_auto_response(cls, request: TranslatedStructure):
        if request.tag == b"\x01":
            return TranslatedStructure(
                "SUCCESS", b"\x70", {"server": cls.server_agent},
                packstream_version=cls.packstream_version
            )
        else:
            return TranslatedStructure(
                "SUCCESS", b"\x70", {},
                packstream_version=cls.packstream_version
            )


class Bolt3Protocol(Bolt2Protocol):

    protocol_version = (3, 0)
    version_aliases = {(3,), (3, 5), (3, 6)}
    # allow the server to negotiate other bolt versions
    equivalent_versions = set()

    packstream_version = 1

    messages = {
        "C": {
            b"\x01": "HELLO",
            b"\x02": "GOODBYE",
            b"\x0F": "RESET",
            b"\x10": "RUN",
            b"\x11": "BEGIN",
            b"\x12": "COMMIT",
            b"\x13": "ROLLBACK",
            b"\x2F": "DISCARD_ALL",
            b"\x3F": "PULL_ALL",
        },
        "S": {
            b"\x70": "SUCCESS",
            b"\x71": "RECORD",
            b"\x7E": "IGNORED",
            b"\x7F": "FAILURE",
        },
    }

    server_agent = "Neo4j/3.5.0"

    @classmethod
    def get_auto_response(cls, request: TranslatedStructure):
        if request.tag == b"\x01":
            return TranslatedStructure(
                "SUCCESS", b"\x70",
                {"connection_id": "bolt-0", "server": cls.server_agent},
                packstream_version=cls.packstream_version
            )
        else:
            return TranslatedStructure(
                "SUCCESS", b"\x70", {},
                packstream_version=cls.packstream_version
            )


class Bolt4x0Protocol(Bolt3Protocol):

    protocol_version = (4, 0)
    version_aliases = {(4,)}
    # allow the server to negotiate other bolt versions
    equivalent_versions = set()

    packstream_version = 1

    messages = {
        "C": {
            b"\x01": "HELLO",
            b"\x02": "GOODBYE",
            b"\x0F": "RESET",
            b"\x10": "RUN",
            b"\x11": "BEGIN",
            b"\x12": "COMMIT",
            b"\x13": "ROLLBACK",
            b"\x2F": "DISCARD",
            b"\x3F": "PULL",
        },
        "S": {
            b"\x70": "SUCCESS",
            b"\x71": "RECORD",
            b"\x7E": "IGNORED",
            b"\x7F": "FAILURE",
        },
    }

    server_agent = "Neo4j/4.0.0"

    @classmethod
    def decode_versions(cls, b):
        # minor version was introduced
        # ignore first two bytes
        masked = bytes(0 if i % 4 <= 1 else b[i]
                       for i in range(len(b)))
        return BoltProtocol.decode_versions(masked)

    @classmethod
    def get_auto_response(cls, request: TranslatedStructure):
        if request.tag == b"\x01":
            return TranslatedStructure(
                "SUCCESS", b"\x70",
                {"connection_id": "bolt-0", "server": cls.server_agent},
                packstream_version=cls.packstream_version
            )
        else:
            return TranslatedStructure(
                "SUCCESS", b"\x70", {},
                packstream_version=cls.packstream_version
            )


class Bolt4x1Protocol(Bolt4x0Protocol):

    protocol_version = (4, 1)
    version_aliases = set()
    # allow the server to negotiate other bolt versions
    equivalent_versions = set()

    packstream_version = 1

    messages = {
        "C": {
            b"\x01": "HELLO",
            b"\x02": "GOODBYE",
            b"\x0F": "RESET",
            b"\x10": "RUN",
            b"\x11": "BEGIN",
            b"\x12": "COMMIT",
            b"\x13": "ROLLBACK",
            b"\x2F": "DISCARD",
            b"\x3F": "PULL",
        },
        "S": {
            b"\x70": "SUCCESS",
            b"\x71": "RECORD",
            b"\x7E": "IGNORED",
            b"\x7F": "FAILURE",
        },
    }

    server_agent = "Neo4j/4.1.0"

    @classmethod
    def get_auto_response(cls, request: TranslatedStructure):
        if request.tag == b"\x01":
            return TranslatedStructure(
                "SUCCESS", b"\x70",
                {
                    "connection_id": "bolt-0", "server": cls.server_agent,
                    "routing": None,
                },
                packstream_version=cls.packstream_version
            )
        else:
            return TranslatedStructure(
                "SUCCESS", b"\x70", {},
                packstream_version=cls.packstream_version
            )


class Bolt4x2Protocol(Bolt4x1Protocol):

    protocol_version = (4, 2)
    version_aliases = set()
    # allow the server to negotiate other bolt versions
    equivalent_versions = {(4, 1)}

    packstream_version = 1

    server_agent = "Neo4j/4.2.0"


class Bolt4x3Protocol(Bolt4x2Protocol):

    protocol_version = (4, 3)
    version_aliases = set()
    # allow the server to negotiate other bolt versions
    equivalent_versions = set()

    packstream_version = 1

    messages = {
        "C": {
            b"\x01": "HELLO",
            b"\x02": "GOODBYE",
            b"\x0F": "RESET",
            b"\x10": "RUN",
            b"\x11": "BEGIN",
            b"\x12": "COMMIT",
            b"\x13": "ROLLBACK",
            b"\x2F": "DISCARD",
            b"\x3F": "PULL",
            b"\x66": "ROUTE"
        },
        "S": {
            b"\x70": "SUCCESS",
            b"\x71": "RECORD",
            b"\x7E": "IGNORED",
            b"\x7F": "FAILURE",
        },
    }

    server_agent = "Neo4j/4.3.0"

    @classmethod
    def decode_versions(cls, b):
        # minor version ranges were introduced
        # ignore first byte
        masked = bytes(0 if i % 4 == 0 else b[i]
                       for i in range(len(b)))
        return BoltProtocol.decode_versions(masked)


class Bolt4x4Protocol(Bolt4x3Protocol):

    protocol_version = (4, 4)
    version_aliases = set()
    # allow the server to negotiate other bolt versions
    equivalent_versions = set()

    packstream_version = 1

    server_agent = "Neo4j/4.4.0"


class Bolt5x0Protocol(Bolt4x4Protocol):

    protocol_version = (5, 0)
    version_aliases = {(5,)}
    # allow the server to negotiate other bolt versions
    equivalent_versions = set()

    packstream_version = 2

    server_agent = "Neo4j/5.0.0"


class Bolt5x1Protocol(Bolt5x0Protocol):

    protocol_version = (5, 1)
    version_aliases = set()
    # allow the server to negotiate other bolt versions
    equivalent_versions = set()

    packstream_version = 2

<<<<<<< HEAD
    server_agent = "Neo4j/5.0.0"


class Bolt5x1Protocol(Bolt5x0Protocol):

    protocol_version = (5, 1)
    version_aliases = set()
    # allow the server to negotiate other bolt versions
    equivalent_versions = set()

    server_agent = "Neo4j/5.4.0"  # TODO: finalize!

    messages = {
        "C": {
            **Bolt5x0Protocol.messages["C"],
            b"\x6A": "LOGON",
            b"\x6B": "LOGOFF",
        },
        "S": Bolt5x0Protocol.messages["S"],
    }
=======
    server_agent = "Neo4j/5.1.0"
>>>>>>> 1088d406
<|MERGE_RESOLUTION|>--- conflicted
+++ resolved
@@ -463,27 +463,4 @@
 
     packstream_version = 2
 
-<<<<<<< HEAD
-    server_agent = "Neo4j/5.0.0"
-
-
-class Bolt5x1Protocol(Bolt5x0Protocol):
-
-    protocol_version = (5, 1)
-    version_aliases = set()
-    # allow the server to negotiate other bolt versions
-    equivalent_versions = set()
-
-    server_agent = "Neo4j/5.4.0"  # TODO: finalize!
-
-    messages = {
-        "C": {
-            **Bolt5x0Protocol.messages["C"],
-            b"\x6A": "LOGON",
-            b"\x6B": "LOGOFF",
-        },
-        "S": Bolt5x0Protocol.messages["S"],
-    }
-=======
-    server_agent = "Neo4j/5.1.0"
->>>>>>> 1088d406
+    server_agent = "Neo4j/5.1.0"