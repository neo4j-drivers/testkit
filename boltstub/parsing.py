# Copyright (c) "Neo4j,"
# Neo4j Sweden AB [https://neo4j.com]
#
# This file is part of Neo4j.
#
# Licensed under the Apache License, Version 2.0 (the "License");
# you may not use this file except in compliance with the License.
# You may obtain a copy of the License at
#
#     https://www.apache.org/licenses/LICENSE-2.0
#
# Unless required by applicable law or agreed to in writing, software
# distributed under the License is distributed on an "AS IS" BASIS,
# WITHOUT WARRANTIES OR CONDITIONS OF ANY KIND, either express or implied.
# See the License for the specific language governing permissions and
# limitations under the License.


import abc
from collections import OrderedDict
from copy import deepcopy
import json
import math
from os import path
import re
import sys
from textwrap import wrap
import threading
from time import sleep
from typing import (
    List,
    Optional,
)
import warnings

import lark

from .bolt_protocol import (
    get_bolt_protocol,
    verify_script_messages,
)
from .errors import (
    BoltMissingVersionError,
    BoltUnknownMessageError,
    BoltUnknownVersionError,
    ServerExit,
)
from .packstream import Structure
from .simple_jolt.common.types import (
    JoltType,
    JoltWildcard,
)
from .util import EvalContext


def load_parser():
    with open(path.join(path.dirname(__file__), "grammar.lark"), "r") as fd:
        return lark.Lark(
            fd, propagate_positions=True  # , ambiguity="explicit"
        )


parser = load_parser()


class CopyableRLock:
    def __init__(self):
        self._l = threading.RLock()

    def __deepcopy__(self, memodict=None):
        return CopyableRLock()

    def acquire(self, blocking=True, timeout=-1):
        return self._l.acquire(blocking=blocking, timeout=timeout)

    def release(self):
        return self._l.release()

    def __enter__(self):
        return self._l.__enter__()

    def __exit__(self, exc_type, exc_val, exc_tb):
        return self._l.__exit__(exc_type, exc_val, exc_tb)


class LineError(lark.GrammarError):
    def __init__(self, line, *args, **kwargs):
        assert isinstance(line, Line)
        self.line = line
        if args and isinstance(args[0], str):
            args = (args[0] + ": {}".format(line),) + args[1:]
        else:
            args = ("{}".format(line),) + args
        super().__init__(*args, **kwargs)

    def __repr__(self):
        str(self.args)


class Line(str, abc.ABC):
    def __new__(cls, line_number: int, raw_line, content: str):
        obj = super(Line, cls).__new__(cls, raw_line)
        obj.line_number = line_number
        obj.content = content
        return obj

    def __str__(self):
        return "({:3}) {}".format(self.line_number,
                                  super(Line, self).__str__())

    def __repr__(self):
        return "<{}>{}".format(self.__class__.__name__, self.__str__())

    def __getnewargs__(self):
        return self.line_number, super(Line, self).__str__(), self.content

    @abc.abstractmethod
    def canonical(self):
        pass

    def parse_jolt(self, jolt_package):
        pass


class BangLine(Line):
    TYPE_AUTO = "auto"
    TYPE_BOLT = "bolt"
    TYPE_RESTART = "restart"
    TYPE_CONCURRENT = "concurrent"
    TYPE_HANDSHAKE = "handshake"
    TYPE_HANDSHAKE_DELAY = "handshake_delay"
    TYPE_PYTHON = "python"

    def __new__(cls, *args, **kwargs):
        obj = super().__new__(cls, *args, **kwargs)
        if re.match(r"^AUTO\s", obj.content):
            obj._type = BangLine.TYPE_AUTO
            obj._arg = obj.content[5:].strip()
        elif re.match(r"^BOLT\s", obj.content):
            obj._type = BangLine.TYPE_BOLT
            raw_arg = obj.content[5:].strip()
            try:
                obj._arg = tuple(map(int, raw_arg.split(".")))
            except ValueError:
                raise LineError(
                    obj,
                    "invalid argument for bolt version, must be semantic "
                    "version (e.g. 'BOLT 4.2')"
                )
        elif re.match(r"^ALLOW\s+RESTART$", obj.content):
            obj._type = BangLine.TYPE_RESTART
            obj._arg = None
        elif re.match(r"^ALLOW\s+CONCURRENT", obj.content):
            obj._type = BangLine.TYPE_CONCURRENT
            obj._arg = None
        elif re.match(r"^HANDSHAKE\s", obj.content):
            obj._type = BangLine.TYPE_HANDSHAKE
            arg = re.sub(r"\s", "", obj.content[10:])
            if not re.match(r"^([0-9a-fA-F]{2})+$", arg):
                raise LineError(
                    obj,
                    "invalid argument for handshake, must be list of 2-digit "
                    "hex encoded bytes, whitespace is ignored (e.g. "
                    "'HANDSHAKE 00 FF 02 04 F0'"
                )
            obj._arg = bytearray(int(b, 16) for b in wrap(arg, 2))
        elif re.match(r"^HANDSHAKE_DELAY\s", obj.content):
            obj._type = BangLine.TYPE_HANDSHAKE_DELAY
            raw_arg = obj.content[16:].strip()
            try:
                obj._arg = float(raw_arg)
            except ValueError:
                raise LineError(
                    obj,
                    "invalid argument for handshake delay, must be a number "
                    "number (e.g. 'HANDSHAKE_DELAY 0.5')"
                )
            if obj._arg < 0:
                raise LineError(
                    obj,
                    "invalid argument for handshake delay, must be a positive "
                    "number (e.g. 'HANDSHAKE_DELAY 0.5')"
                )
        elif re.match(r"^PY\s", obj.content):
            obj._type = BangLine.TYPE_PYTHON
            obj._arg = obj.content[3:].strip()
        else:
            raise LineError(obj, 'unsupported Bang line: "{}"'.format(obj))
        return obj

    def canonical(self):
        return "!: {}".format(self.content)

    def update_context(self, ctx: "ScriptContext"):
        if self._type == BangLine.TYPE_AUTO:
            if self._arg in ctx.auto:
                warnings.warn(  # noqa: B028
                    f'Specified AUTO for "{self._arg}" multiple times'
                )
            ctx.auto.add(self._arg)
            ctx.bang_lines["auto"][self._arg] = self
        elif self._type == BangLine.TYPE_BOLT:
            if ctx.bolt_version is not None:
                raise LineError(self, "repeated definition of bolt version")
            ctx.bolt_version = self._arg
            ctx.bang_lines["bolt_version"] = self
        elif self._type == BangLine.TYPE_RESTART:
            if ctx.restarting:
                warnings.warn(  # noqa: B028
                    'Specified "!: ALLOW RESTART" multiple times'
                )
            ctx.restarting = True
            ctx.bang_lines["restarting"] = self
        elif self._type == BangLine.TYPE_CONCURRENT:
            if ctx.concurrent:
                warnings.warn(  # noqa: B028
                    'Specified "!: ALLOW CONCURRENT" multiple times'
                )
            ctx.concurrent = True
            ctx.bang_lines["concurrent"] = self
        elif self._type == BangLine.TYPE_HANDSHAKE:
            if ctx.handshake:
                warnings.warn(  # noqa: B028
                    'Specified "!: HANDSHAKE" multiple times'
                )
            ctx.handshake = self._arg
            ctx.bang_lines["handshake"] = self
        elif self._type == BangLine.TYPE_HANDSHAKE_DELAY:
            if ctx.handshake_delay is not None:
                warnings.warn(  # noqa: B028
                    'Specified "!: HANDSHAKE_DELAY" multiple times'
                )
            ctx.handshake_delay = self._arg
            ctx.bang_lines["handshake_delay"] = self
        elif self._type == BangLine.TYPE_PYTHON:
            ctx.bang_lines["python"].append(self)
            ctx.python.append(self._arg)
        if ctx.restarting and ctx.concurrent:
            warnings.warn(  # noqa: B028
                'Specified "!: ALLOW RESTART" and "!: ALLOW CONCURRENT" '
                "(concurrent scripts are implicitly restarting)"
            )


class MessageLine(Line):
    allow_jolt_wildcard = False
    always_parse = True

    def __new__(cls, line_number: int, raw_line, content: str):
        obj = super().__new__(cls, line_number, raw_line, content)
        if cls.always_parse:
            obj.parsed = cls._parse_line(obj)
        else:
            obj.parsed = None, []
        obj.jolt_parsed = None
        return obj

    @staticmethod
    def _parse_line(line):
        def splart(s):
            parts = s.split(maxsplit=1)
            while len(parts) < 2:
                parts.append("")
            return parts

        content = line.content
        name, data = splart(content.strip())
        fields = []
        decoder = json.JSONDecoder()
        while data:
            data = data.lstrip()
            try:
                decoded, end = decoder.raw_decode(data)
            except json.JSONDecodeError as e:
                raise LineError(
                    line,
                    "message fields must be white space separated json"
                ) from e
            fields.append(decoded)
            data = data[end:]
        return name, fields

    def parse_jolt(self, jolt_package):
        jolt_fields = []
        for field in self.parsed[1]:
            try:
                decoded = jolt_package.codec.decode(field)
            except (ValueError, AssertionError) as e:
                raise LineError(
                    self,
                    "message fields failed JOLT parser"
                ) from e
            decoded = self._jolt_to_struct(decoded)
            jolt_fields.append(decoded)
        self.jolt_parsed = self.parsed[0], jolt_fields
        return self.jolt_parsed

    def _jolt_to_struct(self, decoded):
        if isinstance(decoded, JoltWildcard):
            if not self.allow_jolt_wildcard:
                raise LineError(
                    self, "{} does not allow for JOLT wildcard values"
                          .format(self.__class__.__name__)
                )
            else:
                return decoded
        if isinstance(decoded, JoltType):
            return Structure.from_jolt_type(decoded)
        if isinstance(decoded, (list, tuple)):
            return type(decoded)(self._jolt_to_struct(d) for d in decoded)
        if isinstance(decoded, dict):
            return {k: self._jolt_to_struct(v) for k, v in decoded.items()}
        return decoded


class ClientLine(MessageLine):
    allow_jolt_wildcard = True

    def canonical(self):
        return " ".join(("C:", self.parsed[0],
                         *map(json.dumps, self.parsed[1])))

    def match_message(self, name, fields):
        assert self.jolt_parsed
        line_name, line_fields = self.jolt_parsed
        if line_name != name:
            return False
        return self._field_match(line_fields, fields)

    @classmethod
    def _dict_match(cls, should, is_):
        accepted_keys = set()
        for should_key in should:
            should_key_unescaped = re.sub(r"\\([\[\]\\\{\}])", r"\1",
                                          should_key)
            should_value = should[should_key]
            optional = re.match(r"^\[.*\]$", should_key)
            if optional:
                should_key_unescaped = should_key_unescaped[1:-1]
            ordered = re.match(r"^(?:\[.*\{\}\]|.*\{\})$", should_key)
            if ordered:
                should_key_unescaped = should_key_unescaped[:-2]
                if isinstance(should_value, list):
                    should_value = sorted(should_value)
            accepted_keys.add(should_key_unescaped)
            if should_key_unescaped in is_:
                is_value = is_[should_key_unescaped]
                if ordered and isinstance(is_value, list):
                    is_value = sorted(is_value)
                if not cls._field_match(should_value, is_value):
                    return False
            elif not optional:
                return False
        return not set(is_.keys()).difference(accepted_keys)

    @classmethod
    def _field_match(cls, should, is_):
        if isinstance(should, str):
            if should == "*":
                return True
            should = re.sub(r"\\([\\*])", r"\1", should)
        if isinstance(should, JoltWildcard):
            if isinstance(is_, Structure):
                return is_.match_jolt_wildcard(should)
            return type(is_) in should.types
        if isinstance(is_, Structure):
            return is_ == should
        if type(should) != type(is_):
            return False
        if isinstance(should, (list, tuple)):
            if len(should) != len(is_):
                return False
            return all(cls._field_match(a, b)
                       for a, b in zip(should, is_))
        if isinstance(should, dict):
            return cls._dict_match(should, is_)
        if isinstance(should, float) and math.isnan(should):
            return isinstance(is_, float) and math.isnan(is_)
        return is_ == should


class AutoLine(ClientLine):
    def canonical(self):
        return " ".join(("A:", self.parsed[0],
                         *map(json.dumps, self.parsed[1])))


class ServerLine(MessageLine):
    always_parse = False

    def __new__(cls, *args, **kwargs):
        obj = super(ServerLine, cls).__new__(cls, *args, **kwargs)
        obj.command_match = re.match(r"^<(\S+)>(.*)$", obj.content)
        obj.is_command = bool(obj.command_match)
        if not obj.is_command:
            obj.parsed = cls._parse_line(obj)
        else:
            cls._verify_command(obj)
        return obj

    def parse_jolt(self, simple_jolt):
        if not self.is_command:
            super().parse_jolt(simple_jolt)
        else:
            self._verify_command(self)
        return self

    @staticmethod
    def _verify_command(obj):
        if obj.command_match:
            tag, args = obj.command_match.groups()
            args = args.strip()
            if tag == "EXIT":
                if args:
                    raise LineError(obj, "EXIT takes no arguments")
            elif tag == "NOOP":
                if args:
                    raise LineError(obj, "NOOP takes no arguments")
            elif tag == "RAW":
                try:
                    bytearray(int(_, 16) for _ in wrap(args, 2))
                except ValueError as e:
                    raise LineError(obj, "Invalid raw data") from e
            elif tag == "SLEEP":
                try:
                    f = float(args)
                    if f < 0:
                        raise LineError(obj, "Duration must be non-negative")
                except ValueError as e:
                    raise LineError(obj, "Invalid duration") from e
            else:
                raise LineError(obj, "Unknown command %r" % (tag,))

    def canonical(self):
        if self.is_command:
            return "S: {}".format(self.content)
        else:
            return " ".join(("S:", self.parsed[0],
                             *map(json.dumps, self.parsed[1])))

    def try_run_command(self, channel):
        if self.command_match:
            tag, args = self.command_match.groups()
            args = args.strip()
            if tag == "EXIT":
                raise ServerExit(
                    "server exit as part of the script: {}".format(self)
                )
            elif tag == "NOOP":
                channel.send_raw(b"\x00\x00")
            elif tag == "RAW":
                channel.send_raw(bytearray(int(_, 16) for _ in wrap(args, 2)))
            elif tag == "SLEEP":
                sleep(float(args))
            else:
                raise ValueError("Unknown command %r" % (tag,))
            return True
        return False


class PythonLine(Line):
    def canonical(self):
        return "PY: {}".format(self.content)

    def exec(self, eval_context: EvalContext):
        eval_context.exec(self.content.strip())


class Block(abc.ABC):
    def __init__(self, line_number: int):
        self.line_number = line_number

    @abc.abstractmethod
    def accepted_messages(self, channel) -> List[ClientLine]:
        pass

    @abc.abstractmethod
    def accepted_messages_after_reset(self, channel) -> List[ClientLine]:
        pass

    @abc.abstractmethod
    def assert_no_init(self):
        """Raise error if `init()` would send messages."""

    @abc.abstractmethod
    def done(self, channel) -> bool:
        pass

    def can_be_skipped(self, channel):
        return False

    @abc.abstractmethod
    def can_consume(self, channel) -> bool:
        pass

    @abc.abstractmethod
    def can_consume_after_reset(self, channel) -> bool:
        pass

    def consume(self, channel):
        assert self.try_consume(channel)

    @abc.abstractmethod
    def has_deterministic_end(self):
        pass

    @abc.abstractmethod
    def init(self, channel):
        pass

    @abc.abstractmethod
    def reset(self):
        pass

    @abc.abstractmethod
    def try_consume(self, channel) -> bool:
        pass

    @property
    @abc.abstractmethod
    def all_lines(self):
        pass

    @property
    @abc.abstractmethod
    def client_lines(self):
        pass

    @property
    @abc.abstractmethod
    def server_lines(self):
        pass

    @abc.abstractmethod
    def parse_jolt(self, simple_jolt):
        pass


class ClientBlock(Block):
    def __init__(self, lines: List[ClientLine], line_number: int):
        super().__init__(line_number)
        self.lines = lines
        self.index = 0

    def accepted_messages(self, channel) -> List[ClientLine]:
        return self.lines[self.index:(self.index + 1)]

    def accepted_messages_after_reset(self, channel) -> List[ClientLine]:
        return self.lines[0:1]

    def assert_no_init(self):
        return

    def can_consume(self, channel) -> bool:
        if self.done(channel):
            return False
        return channel.match_client_line(self.lines[self.index],
                                         channel.peek())

    def can_consume_after_reset(self, channel) -> bool:
        return self.lines and channel.match_client_line(self.lines[0],
                                                        channel.peek())

    def _consume(self, channel):
        channel.consume(self.lines[self.index].line_number)
        self.index += 1

    def done(self, channel):
        return self.index >= len(self.lines)

    def has_deterministic_end(self) -> bool:
        return True

    def init(self, channel):
        return

    def reset(self):
        self.index = 0

    def try_consume(self, channel) -> bool:
        if self.can_consume(channel):
            self._consume(channel)
            return True
        return False

    @property
    def all_lines(self):
        yield from map(deepcopy, self.lines)

    @property
    def client_lines(self):
        yield from map(deepcopy, self.lines)

    @property
    def server_lines(self):
        yield from ()

    def parse_jolt(self, simple_jolt):
        for line in self.lines:
            line.parse_jolt(simple_jolt)


class AutoBlock(ClientBlock):
    def __init__(self, line: AutoLine, line_number: int):
        # AutoBlocks always have exactly one line. E.g., this syntax is invalid
        #   A: HELLO "*"
        #      RESET
        # Instead, it must be
        #   A: HELLO "*"
        #   A: RESET
        # This is to avoid ambiguity when it comes to `?:`, `*:`, and `+:`
        # macros.
        super(AutoBlock, self).__init__([line], line_number)

    def _consume(self, channel):
        msg = channel.consume(self.lines[self.index].line_number)
        channel.auto_respond(msg)
        self.index += 1


class ServerBlock(Block):
    def __init__(self, lines: List[ServerLine], line_number: int):
        super().__init__(line_number)
        self.lines = lines
        self.index = 0

    def accepted_messages(self, channel) -> List[ClientLine]:
        return []

    def accepted_messages_after_reset(self, channel) -> List[ClientLine]:
        return []

    def assert_no_init(self):
        if self.lines:
            raise LineError(
                self.lines[0],
                "ambiguity of script does not allow for server response here"
            )

    def can_consume(self, channel) -> bool:
        return False

    def can_consume_after_reset(self, channel) -> bool:
        return False

    def done(self, channel):
        return self.index >= len(self.lines)

    def has_deterministic_end(self) -> bool:
        return True

    def init(self, channel):
        self.respond(channel)

    def respond(self, channel):
        while not self.done(channel):
            line = self.lines[self.index]
            if not line.try_run_command(channel):
                channel.send_server_line(line)
            self.index += 1

    def reset(self):
        self.index = 0

    def try_consume(self, channel) -> bool:
        return False

    @property
    def all_lines(self):
        yield from map(deepcopy, self.lines)

    @property
    def client_lines(self):
        yield from ()

    @property
    def server_lines(self):
        yield from map(deepcopy, self.lines)

    def parse_jolt(self, simple_jolt):
        for line in self.lines:
            line.parse_jolt(simple_jolt)


class PythonBlock(ServerBlock):
    def __init__(self, lines: List[PythonLine], line_number: int):
        super().__init__(lines, line_number)
        self.lines = lines
        self.index = 0

    def respond(self, channel):
        while not self.done(channel):
            line = self.lines[self.index]
            line.exec(channel.eval_context)
            self.index += 1

    def parse_jolt(self, simple_jolt):
        pass

    def assert_no_init(self):
        if self.lines:
            raise LineError(
                self.lines[0],
                "ambiguity of script does not allow for python execution here"
            )

    @property
    def server_lines(self):
        yield from ()


class AlternativeBlock(Block):
    def __init__(self, block_lists: List["BlockList"], line_number: int):
        super().__init__(line_number)
        self.block_lists = block_lists
        self.selection = None
        self.assert_no_init()

    def accepted_messages(self, channel) -> List[ClientLine]:
        if self.selection is None:
            return sum((b.accepted_messages(channel)
                        for b in self.block_lists), [])
        return self.block_lists[self.selection].accepted_messages(channel)

    def accepted_messages_after_reset(self, channel) -> List[ClientLine]:
        return sum((b.accepted_messages_after_reset(channel)
                    for b in self.block_lists),
                   [])

    def assert_no_init(self):
        for block in self.block_lists:
            block.assert_no_init()

    def can_be_skipped(self, channel):
        if self.selection is None:
            return any(b.can_be_skipped(channel) for b in self.block_lists)
        return self.block_lists[self.selection].can_be_skipped(channel)

    def can_consume(self, channel) -> bool:
        if self.selection is None:
            return any(b.can_consume(channel) for b in self.block_lists)
        return self.block_lists[self.selection].can_consume(channel)

    def can_consume_after_reset(self, channel) -> bool:
        return any(b.can_consume_after_reset(channel)
                   for b in self.block_lists)

    def done(self, channel):
        return (self.selection is not None
                and self.block_lists[self.selection].done(channel))

    def has_deterministic_end(self) -> bool:
        return all(b.has_deterministic_end() for b in self.block_lists)

    def init(self, channel):
        # self.assert_no_init()
        pass

    def reset(self):
        self.selection = None
        for block in self.block_lists:
            block.reset()

    def try_consume(self, channel) -> bool:
        if self.selection is not None:
            return self.block_lists[self.selection].try_consume(channel)
        for i in range(len(self.block_lists)):
            if self.block_lists[i].try_consume(channel):
                self.selection = i
                return True
        return False

    @property
    def all_lines(self):
        for block_list in self.block_lists:
            yield from block_list.all_lines

    @property
    def client_lines(self):
        for block_list in self.block_lists:
            yield from block_list.client_lines

    @property
    def server_lines(self):
        for block_list in self.block_lists:
            yield from block_list.server_lines

    def parse_jolt(self, simple_jolt):
        for block_list in self.block_lists:
            block_list.parse_jolt(simple_jolt)


class ParallelBlock(Block):
    def __init__(self, block_lists: List["BlockList"], line_number: int):
        super().__init__(line_number)
        self.block_lists = block_lists
        self.assert_no_init()

    def accepted_messages(self, channel) -> List[ClientLine]:
        return sum((b.accepted_messages(channel)
                    for b in self.block_lists), [])

    def accepted_messages_after_reset(self, channel) -> List[ClientLine]:
        return sum((b.accepted_messages_after_reset(channel)
                    for b in self.block_lists), [])

    def assert_no_init(self):
        for b in self.block_lists:
            b.assert_no_init()

    def done(self, channel) -> bool:
        return all(b.done(channel) for b in self.block_lists)

    def can_be_skipped(self, channel):
        return all(b.can_be_skipped(channel) for b in self.block_lists)

    def can_consume(self, channel) -> bool:
        return any(b.can_consume(channel) for b in self.block_lists)

    def can_consume_after_reset(self, channel) -> bool:
        return any(b.can_consume_after_reset(channel)
                   for b in self.block_lists)

    def has_deterministic_end(self) -> bool:
        return all(b.has_deterministic_end() for b in self.block_lists)

    def init(self, channel):
        # self.assert_no_init()
        pass

    def reset(self):
        for block in self.block_lists:
            block.reset()

    def try_consume(self, channel) -> bool:
        for block in self.block_lists:
            if block.try_consume(channel):
                return True
        return False

    @property
    def all_lines(self):
        for block_list in self.block_lists:
            yield from block_list.all_lines

    @property
    def client_lines(self):
        for block_list in self.block_lists:
            yield from block_list.client_lines

    @property
    def server_lines(self):
        for block_list in self.block_lists:
            yield from block_list.server_lines

    def parse_jolt(self, simple_jolt):
        for block_list in self.block_lists:
            block_list.parse_jolt(simple_jolt)


class OptionalBlock(Block):
    def __init__(self, block_list: "BlockList", line_number: int):
        super().__init__(line_number)
        self.started = False
        self.block_list = block_list
        self.assert_no_init()

    def accepted_messages(self, channel) -> List[ClientLine]:
        return self.block_list.accepted_messages(channel)

    def accepted_messages_after_reset(self, channel) -> List[ClientLine]:
        return self.block_list.accepted_messages_after_reset(channel)

    def assert_no_init(self):
        self.block_list.assert_no_init()

    def can_be_skipped(self, channel):
        if self.started:
            if self.block_list.has_deterministic_end():
                return self.block_list.done(channel)
            return self.block_list.can_be_skipped(channel)
        return True

    def can_consume(self, channel) -> bool:
        return self.block_list.can_consume(channel)

    def can_consume_after_reset(self, channel) -> bool:
        return self.block_list.can_consume_after_reset(channel)

    def done(self, channel) -> bool:
        if self.started and self.block_list.has_deterministic_end():
            return self.block_list.done(channel)
        raise RuntimeError("it's nondeterministic!")

    def has_deterministic_end(self) -> bool:
        if not self.started:
            return False
        return self.block_list.has_deterministic_end()

    def init(self, channel):
        # self.assert_no_init()
        pass

    def reset(self):
        self.started = False
        self.block_list.reset()

    def try_consume(self, channel) -> bool:
        if self.block_list.try_consume(channel):
            self.started = True
            return True
        return False

    @property
    def all_lines(self):
        return self.block_list.all_lines

    @property
    def client_lines(self):
        return self.block_list.client_lines

    @property
    def server_lines(self):
        return self.block_list.server_lines

    def parse_jolt(self, simple_jolt):
        self.block_list.parse_jolt(simple_jolt)


class _RepeatBlock(Block, abc.ABC):
    def __init__(self, block_list, line_number: int):
        super().__init__(line_number)
        self.in_block = False
        self.iteration_count = 0
        self.block_list = block_list
        self.assert_no_init()

    def accepted_messages(self, channel) -> List[ClientLine]:
        res = OrderedDict((m, True)
                          for m in self.block_list.accepted_messages(channel))
        if ((self.has_deterministic_end() and self.done(channel))
                or self.block_list.can_be_skipped(channel)):
            res.update(
                (m, True)
                for m in self.block_list.accepted_messages_after_reset(channel)
            )
        return list(res.keys())

    def accepted_messages_after_reset(self, channel) -> List[ClientLine]:
        return self.block_list.accepted_messages_after_reset(channel)

    def assert_no_init(self):
        self.block_list.assert_no_init()

    @abc.abstractmethod
    def can_be_skipped(self, channel):
        pass

    def can_consume(self, channel) -> bool:
        return self.block_list.can_consume(channel)

    def can_consume_after_reset(self, channel) -> bool:
        return self.block_list.can_consume_after_reset(channel)

    def done(self, channel) -> bool:
        raise RuntimeError("it's nondeterministic!")

    def has_deterministic_end(self) -> bool:
        return False

    def init(self, channel):
        # self.assert_no_init()
        pass

    def reset(self):
        self.in_block = False
        self.iteration_count = 0
        self.block_list.reset()

    def _consume_after_jump_to_top(self, channel):
        self.block_list.reset()
        self.iteration_count += 1
        return self.try_consume(channel)

    def _try_consume_deterministic(self, channel):
        if self.block_list.done(channel):
            return self._consume_after_jump_to_top(channel)
        if self.block_list.try_consume(channel):
            self.in_block = not self.block_list.done(channel)
            return True
        return False

    def _try_consume_nondeterministic(self, channel):
        if self.block_list.try_consume(channel):
            self.in_block = not self.block_list.can_be_skipped(channel)
            return True
        elif (self.block_list.can_be_skipped(channel)
                and self.block_list.can_consume_after_reset(channel)):
            assert self._consume_after_jump_to_top(channel)
            return True
        return False

    def try_consume(self, channel) -> bool:
        if self.block_list.has_deterministic_end():
            return self._try_consume_deterministic(channel)
        return self._try_consume_nondeterministic(channel)

    @property
    def all_lines(self):
        return self.block_list.all_lines

    @property
    def client_lines(self):
        return self.block_list.client_lines

    @property
    def server_lines(self):
        return self.block_list.server_lines

    def parse_jolt(self, simple_jolt):
        self.block_list.parse_jolt(simple_jolt)


class Repeat0Block(_RepeatBlock):
    def can_be_skipped(self, channel):
        return not self.in_block


class Repeat1Block(_RepeatBlock):
    def can_be_skipped(self, channel):
        if self.in_block:
            return False
        return (
            self.block_list.can_be_skipped(channel)
            or self.iteration_count >= 1
        )


class ConditionalBlock(Block):

    def __init__(self, conditions: List[str], blocks: List[Block],
                 line_number: int):
        super().__init__(line_number)
        self.conditions = conditions
        self.blocks = blocks
        self.selection = None

    def _get_selected_block(
        self, channel, selection, probing
    ) -> Optional[int]:
        if selection is not None:
            return selection
        for i, condition in enumerate(self.conditions):
            if channel.eval_context.eval(condition, probing=probing):
                return i
        if len(self.blocks) > len(self.conditions):
            return len(self.conditions)
        return None

    def _probe_selection(self, channel, selection) -> Optional[Block]:
        selection = self._get_selected_block(channel, selection, probing=True)
        if selection is None:
            return None
        return self.blocks[selection]

    def _get_selection(self, channel, selection) -> Optional[Block]:
        selection = self._get_selected_block(channel, selection, probing=False)
        self.selection = selection
        if selection is None:
            return None
        return self.blocks[selection]

    def accepted_messages(self, channel) -> List[ClientLine]:
        block = self._probe_selection(channel, self.selection)
        if not block:
            return []
        return block.accepted_messages(channel)

    def accepted_messages_after_reset(self, channel) -> List[ClientLine]:
        block = self._probe_selection(channel, None)
        if not block:
            return []
        return block.accepted_messages_after_reset(channel)

    def assert_no_init(self):
        return

    def done(self, channel) -> bool:
        block = self._probe_selection(channel, self.selection)
        if not block:
            return True
        return block.done(channel)

    def can_be_skipped(self, channel):
        block = self._probe_selection(channel, self.selection)
        if not block:
            return True
        return block.can_be_skipped(channel)

    def can_consume(self, channel) -> bool:
        block = self._probe_selection(channel, self.selection)
        if not block:
            return False
        return block.can_consume(channel)

    def can_consume_after_reset(self, channel) -> bool:
        block = self._probe_selection(channel, None)
        if not block:
            return False
        return block.can_consume(channel)
        pass

    def has_deterministic_end(self):
        return all(b.has_deterministic_end() for b in self.blocks)

    def init(self, channel):
        block = self._get_selection(channel, self.selection)
        if not block:
            return
        block.init(channel)

    def reset(self):
        self.selection = None
        for block in self.blocks:
            block.reset()

    def try_consume(self, channel) -> bool:
        block = self._get_selection(channel, self.selection)
        if not block:
            return False
        return block.try_consume(channel)

    @property
    def all_lines(self):
        for block in self.blocks:
            yield from block.all_lines

    @property
    def client_lines(self):
        for block in self.blocks:
            yield from block.client_lines

    @property
    def server_lines(self):
        for block in self.blocks:
            yield from block.server_lines

    def parse_jolt(self, simple_jolt):
        for block in self.blocks:
            block.parse_jolt(simple_jolt)


class BlockList(Block):
    def __init__(self, blocks: List[Block], line_number: int):
        super().__init__(line_number)
        self.blocks = blocks
        self.index = 0
        for prev_block, next_block in zip(self.blocks, self.blocks[1:]):
            if not prev_block.has_deterministic_end():
                next_block.assert_no_init()

    def accepted_messages(self, channel) -> List[ClientLine]:
        res = []
        if self.index >= len(self.blocks):
            return res

        for i in range(self.index, len(self.blocks)):
            res += self.blocks[i].accepted_messages(channel)
            if not self.blocks[i].can_be_skipped(channel):
                break
        return res

    def accepted_messages_after_reset(self, channel) -> List[ClientLine]:
        res = []
        if not self.blocks:
            return res

        for i in range(len(self.blocks)):
            res += self.blocks[i].accepted_messages_after_reset(channel)
            if not self.blocks[i].can_be_skipped(channel):
                break
        return res

    def assert_no_init(self):
        self.blocks[0].assert_no_init()

    def can_be_skipped(self, channel):
        return all(b.can_be_skipped(channel)
                   for b in self.blocks[self.index:len(self.blocks)])

    def can_consume(self, channel) -> bool:
        for i in range(self.index, len(self.blocks)):
            if self.blocks[i].can_consume(channel):
                return True
            if not self.blocks[i].can_be_skipped(channel):
                break
        return False

    def can_consume_after_reset(self, channel) -> bool:
        for i in range(len(self.blocks)):
            if self.blocks[i].can_consume_after_reset(channel):
                return True
            if not self.blocks[i].can_be_skipped(channel):
                break
        return False

    def done(self, channel) -> bool:
        if not self.has_deterministic_end():
            raise RuntimeError("it's nondeterministic!")
        return self.index >= len(self.blocks)

    def has_deterministic_end(self) -> bool:
        return self.blocks[-1].has_deterministic_end()

    def init(self, channel):
<<<<<<< HEAD
        self.blocks[0].init(channel)
        if (
            self.blocks[0].has_deterministic_end
            and self.blocks[0].done()
        ):
=======
        while True:
            block = self.blocks[self.index]
            block.init(channel)
            if (
                not block.has_deterministic_end()
                or not block.done(channel)
                or self.index + 1 >= len(self.blocks)
            ):
                break
>>>>>>> a9ad97ae
            self.index += 1

    def reset(self):
        for block in self.blocks:
            block.reset()
        self.index = 0

    def try_consume(self, channel) -> bool:
        for i in range(self.index, len(self.blocks)):
            block = self.blocks[i]
            if block.try_consume(channel):
                self.index = i
                while block.has_deterministic_end() and block.done(channel):
                    self.index += 1
                    if self.index < len(self.blocks):
                        block = self.blocks[self.index]
                        block.init(channel)
                    else:
                        break
                return True
            if (
                not block.can_be_skipped(channel)
                and block.has_deterministic_end()
                and not block.done(channel)
            ):
                break
        return False

    @property
    def all_lines(self):
        for block in self.blocks:
            yield from block.all_lines

    @property
    def client_lines(self):
        for block in self.blocks:
            yield from block.client_lines

    @property
    def server_lines(self):
        for block in self.blocks:
            yield from block.server_lines

    def parse_jolt(self, simple_jolt):
        for block in self.blocks:
            block.parse_jolt(simple_jolt)


class ScriptFailure(RuntimeError):
    pass


class ScriptDeviation(ScriptFailure):
    def __init__(self, expected_lines: List[Line], received: Line):
        assert expected_lines
        self.expected_lines = expected_lines
        self.received = received

    def __str__(self):
        res = "Expected"
        if len(self.expected_lines) > 1:
            res += " one of"
        res += ":\n"
        res += "\n".join(map(str, self.expected_lines))
        res += "\n\nReceived:\n" + str(self.received)
        res += "\n => " + repr(self.received)
        return res


class ScriptContext:
    def __init__(self):
        self.bolt_version = None
        self.auto = set()
        self.restarting = False
        self.concurrent = False
        self.handshake = None
        self.handshake_delay = None
        self.python = []
        self.bang_lines = {
            "bolt_version": None,
            "auto": {},
            "restarting": None,
            "concurrent": None,
            "handshake": None,
            "handshake_delay": None,
            "python": [],
        }

    def create_eval_context(self) -> EvalContext:
        context = EvalContext()
        for cmd in self.python:
            context.exec(cmd)
        return context


class Script:
    def __init__(self, bang_lines: List[BangLine], block_list: BlockList,
                 filename=None):
        self.context = ScriptContext()
        self._consume_bang_lines(bang_lines)
        self.block_list = block_list
        self.filename = filename or ""
        self._skipped = False
        self._set_bolt_protocol()
        self._post_process()
        self._verify_script()
        self._lock = CopyableRLock()

    def _set_bolt_protocol(self):
        try:
            self._bolt_protocol = get_bolt_protocol(self.context.bolt_version)
        except BoltMissingVersionError as e:
            raise lark.GrammarError(
                'Missing bolt version bang line (e.g. "!: BOLT 4.3")'
            ) from e
        except BoltUnknownVersionError as e:
            raise LineError(
                self.context.bang_lines["bolt_version"], *e.args[:1]
            ) from e

    def _post_process(self):
        self.block_list.parse_jolt(self._bolt_protocol.get_jolt_package())

    def _verify_script(self):
        try:
            verify_script_messages(self)
        except BoltUnknownMessageError as e:
            raise LineError(e.line, e.msg) from e

    def _consume_bang_lines(self, bang_lines):
        for bl in bang_lines:
            bl.update_context(self.context)

    def init(self, channel):
        with self._lock:
            self.block_list.init(channel)

    def consume(self, channel):
        with self._lock:
            if not self.block_list.try_consume(channel):
                if not channel.try_auto_consume(self.context.auto):
                    raise ScriptDeviation(
                        self.block_list.accepted_messages(channel),
                        channel.peek()
                    )

    def done(self, channel):
        with self._lock:
            if self._skipped:
                return True
            if self.block_list.has_deterministic_end():
                return self.block_list.done(channel)
            return False

    def try_skip_to_end(self, channel):
        with self._lock:
            if self.block_list.can_be_skipped(channel):
                self._skipped = True

    @property
    def all_lines(self):
        return self.block_list.all_lines

    @property
    def client_lines(self):
        return self.block_list.client_lines

    @property
    def server_lines(self):
        return self.block_list.server_lines


class ScriptTransformer(lark.Transformer):
    @lark.v_args(meta=True)
    def bang_line(self, meta, children):
        return BangLine(meta.line, "".join(children),
                        children[-1].strip())

    @lark.v_args(meta=True)
    def client_line(self, meta, children):
        return ClientLine(meta.line, "".join(children),
                          children[-1].strip())

    @lark.v_args(meta=True)
    def auto_line(self, meta, children):
        return AutoLine(meta.line, "".join(children),
                        children[-1].strip())

    @lark.v_args(meta=True)
    def server_line(self, meta, children):
        return ServerLine(meta.line, "".join(children),
                          children[-1].strip())

    @lark.v_args(meta=True)
    def python_line(self, meta, children):
        return PythonLine(meta.line, "".join(children),
                          children[-1].strip())

    def start(self, children):
        bang_lines = []
        block_list = None
        for child in children:
            if isinstance(child, BangLine):
                bang_lines.append(child)
            elif isinstance(child, BlockList):
                block_list = child
                break
        return Script(bang_lines, block_list)

    @lark.v_args(meta=True)
    def block_list(self, meta, children):
        blocks = []
        for child in children:
            if isinstance(child, lark.Token):
                continue
            if (blocks
                    and ((child.__class__ == ClientBlock
                          and blocks[-1].__class__ == ClientBlock)
                         or (child.__class__ == ServerBlock
                             and blocks[-1].__class__ == ServerBlock))):
                blocks[-1].lines.extend(child.lines)
            else:
                blocks.append(child)

        return BlockList(blocks, meta.line)

    @lark.v_args(meta=True)
    def client_block(self, meta, children):
        return ClientBlock(
            [
                child for child in children
                if child.__class__ == ClientLine
            ],
            meta.line
        )

    @lark.v_args(meta=True)
    def auto_block(self, meta, children):
        assert len(children) == 1
        assert children[0].__class__ == AutoLine
        return AutoBlock(children[0], meta.line)

    def _wrapped_auto_block(self, wrapper, meta, children):
        assert len(children) == 1
        assert children[0].__class__ == AutoLine
        return wrapper(
            BlockList(
                [AutoBlock(children[0], meta.line)],
                meta.line
            ),
            meta.line
        )

    @lark.v_args(meta=True)
    def auto_optional_block(self, meta, children):
        return self._wrapped_auto_block(OptionalBlock, meta, children)

    @lark.v_args(meta=True)
    def auto_loop0_block(self, meta, children):
        return self._wrapped_auto_block(Repeat0Block, meta, children)

    @lark.v_args(meta=True)
    def auto_loop1_block(self, meta, children):
        return self._wrapped_auto_block(Repeat1Block, meta, children)

    @lark.v_args(meta=True)
    def server_block(self, meta, children):
        return ServerBlock(
            [
                child for child in children
                if child.__class__ == ServerLine
            ],
            meta.line
        )

    @lark.v_args(meta=True)
    def python_block(self, meta, children):
        return PythonBlock(
            [
                child for child in children
                if child.__class__ == PythonLine
            ],
            meta.line
        )

    @lark.v_args()
    def simple_block(self, children):
        children = [c for c in children if not isinstance(c, lark.Token)]
        assert len(children) == 1
        assert isinstance(children[0], BlockList)
        return children[0]

    @lark.v_args(meta=True)
    def alternative_block(self, meta, children):
        return AlternativeBlock(
            [c for c in children if not isinstance(c, lark.Token)],
            meta.line
        )

    @lark.v_args(meta=True)
    def optional_block(self, meta, children):
        return OptionalBlock(children[2], meta.line)

    @lark.v_args(meta=True)
    def parallel_block(self, meta, children):
        return ParallelBlock(
            [c for c in children if not isinstance(c, lark.Token)],
            meta.line
        )

    @lark.v_args(meta=True)
    def repeat_0_block(self, meta, children):
        return Repeat0Block(children[2], meta.line)

    @lark.v_args(meta=True)
    def repeat_1_block(self, meta, children):
        return Repeat1Block(children[2], meta.line)

    @lark.v_args(meta=True)
    def conditional_block(self, meta, children):
        conditions = [children[0].children[-1].strip()]
        blocks = [children[2]]
        for child in children[4:]:
            if isinstance(child, lark.Tree) and child.data == "elif_line":
                conditions.append(child.children[-1].strip())
            elif isinstance(child, Block):
                blocks.append(child)

        return ConditionalBlock(conditions, blocks, meta.line)


def parse(script: str, substitutions: Optional[dict] = None) -> Script:
    if substitutions:
        for match, replacement in substitutions.items():
            script = script.replace(match, replacement)
    return ScriptTransformer().transform(parser.parse(script))


def parse_file(filename):
    with open(filename) as fd:
        try:
            script = parse(fd.read())
        except Exception:
            print("Error while parsing %s" % filename, file=sys.stderr)
            raise
    script.filename = filename
    return script<|MERGE_RESOLUTION|>--- conflicted
+++ resolved
@@ -1213,13 +1213,6 @@
         return self.blocks[-1].has_deterministic_end()
 
     def init(self, channel):
-<<<<<<< HEAD
-        self.blocks[0].init(channel)
-        if (
-            self.blocks[0].has_deterministic_end
-            and self.blocks[0].done()
-        ):
-=======
         while True:
             block = self.blocks[self.index]
             block.init(channel)
@@ -1229,7 +1222,6 @@
                 or self.index + 1 >= len(self.blocks)
             ):
                 break
->>>>>>> a9ad97ae
             self.index += 1
 
     def reset(self):
