--- conflicted
+++ resolved
@@ -30,11 +30,8 @@
     PythonLine,
     ServerLine,
 )
-<<<<<<< HEAD
+from ..util import EvalContext
 from . import _common
-=======
-from ..util import EvalContext
->>>>>>> a9ad97ae
 
 
 class TestClientLine:
